// SPDX-License-Identifier: MIT
pragma solidity ^0.8.0;

// Inheritance
import "./utils/Owned.sol";
import "./interfaces/ISupplySchedule.sol";

// Libraries
import "./libraries/SafeDecimalMath.sol";
import "./libraries/Math.sol";

// Internal references
import "./interfaces/IERC20.sol";
import "./interfaces/IKwenta.sol";
import "./interfaces/IStakingRewards.sol";

// https://docs.synthetix.io/contracts/source/contracts/supplyschedule
contract SupplySchedule is Owned, ISupplySchedule {
    using SafeDecimalMath for uint;
    using Math for uint;

    IKwenta public kwenta;

    // Time of the last inflation supply mint event
    uint public lastMintEvent;

    // Counter for number of weeks since the start of supply inflation
    uint public weekCounter;

    // The number of KWENTA rewarded to the caller of Kwenta.mint()
    uint public minterReward = 1e18;

    uint public constant INITIAL_SUPPLY = 313373e18;

    // Initial Supply * 240% Initial Inflation Rate / 52 weeks.
    uint public constant INITIAL_WEEKLY_SUPPLY = INITIAL_SUPPLY * 240 / 100 / 52;

    // Max KWENTA rewards for minter
    uint public constant MAX_MINTER_REWARD = 20 * 1e18;

    // How long each inflation period is before mint can be called
    uint public constant MINT_PERIOD_DURATION = 1 weeks;

    uint public immutable INFLATION_START_DATE;
    uint public constant MINT_BUFFER = 1 days;
    uint8 public constant SUPPLY_DECAY_START = 2; // Supply decay starts on the 2nd week of rewards
    uint8 public constant SUPPLY_DECAY_END = 208; // Inclusive of SUPPLY_DECAY_END week.

    // Weekly percentage decay of inflationary supply
    uint public constant DECAY_RATE = 20500000000000000; // 2.05% weekly

    // Percentage growth of terminal supply per annum
    uint public constant TERMINAL_SUPPLY_RATE_ANNUAL = 10000000000000000; // 1.0% pa

    uint public treasuryDiversion = 2000; // 20% to treasury

    address immutable treasuryDAO;
    IStakingRewards public stakingRewards;

    /* ========== EVENTS ========== */
    
    /**
     * @notice Emitted when the inflationary supply is minted
     * */
    event SupplyMinted(uint supplyMinted, uint numberOfWeeksIssued, uint lastMintEvent);

    /**
     * @notice Emitted when the KWENTA minter reward amount is updated
     * */
    event MinterRewardUpdated(uint newRewardAmount);

    /**
     * @notice Emitted when setKwenta is called changing the Kwenta Proxy address
     * */
    event KwentaUpdated(address newAddress);

    /**
     * @notice Emitted when setKwenta is called changing the Kwenta Proxy address
     * */
    event TreasuryDiversionUpdated(uint newPercentage);

    /**
     * @notice Emitted when setKwenta is called changing the Kwenta Proxy address
     * */
    event StakingRewardsUpdated(address newAddress);

    constructor(
        address _owner,
        address _treasuryDAO
    ) Owned(_owner) {
        treasuryDAO = _treasuryDAO;

        INFLATION_START_DATE = block.timestamp; //Inflation starts as soon as the contract is deployed.
        lastMintEvent = block.timestamp;
        weekCounter = 0;
    }

    // ========== VIEWS ==========

    /**
     * @return The amount of KWENTA mintable for the inflationary supply
     */
    function mintableSupply() override public view returns (uint) {
        uint totalAmount;

        if (!isMintable()) {
            return totalAmount;
        }

        uint remainingWeeksToMint = weeksSinceLastIssuance();

        uint currentWeek = weekCounter;

        // Calculate total mintable supply from exponential decay function
        // The decay function stops after week 208
        while (remainingWeeksToMint > 0) {
            currentWeek++;

            if (currentWeek < SUPPLY_DECAY_START) {
                // If current week is before supply decay we add initial supply to mintableSupply
                totalAmount = totalAmount + INITIAL_WEEKLY_SUPPLY;
                remainingWeeksToMint--;
            } else if (currentWeek <= SUPPLY_DECAY_END) {
                // if current week before supply decay ends we add the new supply for the week
                // diff between current week and (supply decay start week - 1)
                uint decayCount = currentWeek - (SUPPLY_DECAY_START - 1);

                totalAmount = totalAmount + tokenDecaySupplyForWeek(decayCount);
                remainingWeeksToMint--;
            } else {
                // Terminal supply is calculated on the total supply of Kwenta including any new supply
                // We can compound the remaining week's supply at the fixed terminal rate
                uint totalSupply = IERC20(kwenta).totalSupply();
                uint currentTotalSupply = totalSupply + totalAmount;

                totalAmount = totalAmount + terminalInflationSupply(currentTotalSupply, remainingWeeksToMint);
                remainingWeeksToMint = 0;
            }
        }

        return totalAmount;
    }

    /**
     * @return A unit amount of decaying inflationary supply from the INITIAL_WEEKLY_SUPPLY
     * @dev New token supply reduces by the decay rate each week calculated as supply = INITIAL_WEEKLY_SUPPLY * ()
     */
    function tokenDecaySupplyForWeek(uint counter) public pure returns (uint) {
        // Apply exponential decay function to number of weeks since
        // start of inflation smoothing to calculate diminishing supply for the week.
        uint effectiveDecay = (SafeDecimalMath.unit() - DECAY_RATE).powDecimal(counter);
        uint supplyForWeek = INITIAL_WEEKLY_SUPPLY.multiplyDecimal(effectiveDecay);

        return supplyForWeek;
    }

    /**
     * @return A unit amount of terminal inflation supply
     * @dev Weekly compound rate based on number of weeks
     */
    function terminalInflationSupply(uint totalSupply, uint numOfWeeks) public pure returns (uint) {
        // rate = (1 + weekly rate) ^ num of weeks
        uint effectiveCompoundRate = (SafeDecimalMath.unit() + (TERMINAL_SUPPLY_RATE_ANNUAL / 52)).powDecimal(numOfWeeks);

        // return Supply * (effectiveRate - 1) for extra supply to issue based on number of weeks
        return totalSupply.multiplyDecimal(effectiveCompoundRate - SafeDecimalMath.unit());
    }

    /**
     * @dev Take timeDiff in seconds (Dividend) and MINT_PERIOD_DURATION as (Divisor)
     * @return Calculate the numberOfWeeks since last mint rounded down to 1 week
     */
    function weeksSinceLastIssuance() public view returns (uint) {
        // Get weeks since lastMintEvent
<<<<<<< HEAD
        // If lastMintEvent not set or 0, then start from inflation start date.
        uint timeDiff = lastMintEvent > 0 ? block.timestamp - lastMintEvent : block.timestamp - INFLATION_START_DATE;
        return timeDiff / MINT_PERIOD_DURATION;
=======
        uint timeDiff = block.timestamp.sub(lastMintEvent);
        return timeDiff.div(MINT_PERIOD_DURATION);
>>>>>>> 13cc3375
    }

    /**
     * @return boolean whether the MINT_PERIOD_DURATION (7 days)
     * has passed since the lastMintEvent.
     * */
    function isMintable() override public view returns (bool) {
        return block.timestamp - lastMintEvent > MINT_PERIOD_DURATION;
    }

    // ========== MUTATIVE FUNCTIONS ==========

    /**
     * @notice Record the mint event from Kwenta by incrementing the inflation
     * week counter for the number of weeks minted (probabaly always 1)
     * and store the time of the event.
     * @param supplyMinted the amount of KWENTA the total supply was inflated by.
     * */
    function recordMintEvent(uint supplyMinted) internal returns (bool) {
        uint numberOfWeeksIssued = weeksSinceLastIssuance();

        // add number of weeks minted to weekCounter
        weekCounter = weekCounter + numberOfWeeksIssued;

        // Update mint event to latest week issued (start date + number of weeks issued * seconds in week)
        // 1 day time buffer is added so inflation is minted after feePeriod closes
        lastMintEvent = INFLATION_START_DATE + (weekCounter * MINT_PERIOD_DURATION) + MINT_BUFFER;

        emit SupplyMinted(supplyMinted, numberOfWeeksIssued, lastMintEvent);
        return true;
    }

    /**
     * @notice Mints new inflationary supply weekly
     * New KWENTA is distributed between the minter, treasury, and StakingRewards contract
     * */
    function mint() override external {
        require(address(stakingRewards) != address(0), "Staking rewards not set");

        uint supplyToMint = mintableSupply();
        require(supplyToMint > 0, "No supply is mintable");

        // record minting event before mutation to token supply
        recordMintEvent(supplyToMint);

        uint amountToDistribute = supplyToMint - minterReward;
        uint amountToTreasury = amountToDistribute * treasuryDiversion / 10000;
        uint amountToStakingRewards = amountToDistribute - amountToTreasury;

        kwenta.mint(treasuryDAO, amountToTreasury);
        kwenta.mint(address(stakingRewards), amountToStakingRewards);
        stakingRewards.setRewards(amountToStakingRewards);
        kwenta.mint(msg.sender, minterReward);
    }

    // ========== SETTERS ========== */

    /**
     * @notice Set the Kwenta should it ever change.
     * SupplySchedule requires Kwenta address as it has the authority
     * to record mint event.
     * */
    function setKwenta(IKwenta _kwenta) external onlyOwner {
        require(address(_kwenta) != address(0), "Address cannot be 0");
        kwenta = _kwenta;
        emit KwentaUpdated(address(kwenta));
    }

    /**
     * @notice Sets the reward amount of KWENTA for the caller of the public
     * function Kwenta.mint().
     * This incentivises anyone to mint the inflationary supply and the mintr
     * Reward will be deducted from the inflationary supply and sent to the caller.
     * @param amount the amount of KWENTA to reward the minter.
     * */
    function setMinterReward(uint amount) external onlyOwner {
        require(amount <= MAX_MINTER_REWARD, "Reward cannot exceed max minter reward");
        minterReward = amount;
        emit MinterRewardUpdated(minterReward);
    }

    function setTreasuryDiversion(uint _treasuryDiversion) override public onlyOwner {
        require(_treasuryDiversion < 10000, "Represented in basis points");
        treasuryDiversion = _treasuryDiversion;
        emit TreasuryDiversionUpdated(_treasuryDiversion);
    }

    function setStakingRewards(address _stakingRewards) override external onlyOwner {
        require(_stakingRewards != address(0), "SupplySchedule: Invalid Address");
        stakingRewards = IStakingRewards(_stakingRewards);
        emit StakingRewardsUpdated(_stakingRewards);
    }
}<|MERGE_RESOLUTION|>--- conflicted
+++ resolved
@@ -172,14 +172,9 @@
      */
     function weeksSinceLastIssuance() public view returns (uint) {
         // Get weeks since lastMintEvent
-<<<<<<< HEAD
         // If lastMintEvent not set or 0, then start from inflation start date.
         uint timeDiff = lastMintEvent > 0 ? block.timestamp - lastMintEvent : block.timestamp - INFLATION_START_DATE;
         return timeDiff / MINT_PERIOD_DURATION;
-=======
-        uint timeDiff = block.timestamp.sub(lastMintEvent);
-        return timeDiff.div(MINT_PERIOD_DURATION);
->>>>>>> 13cc3375
     }
 
     /**
