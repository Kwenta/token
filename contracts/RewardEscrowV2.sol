--- conflicted
+++ resolved
@@ -446,13 +446,8 @@
         if (_earlyVestingFee < MINIMUM_EARLY_VESTING_FEE)
             revert EarlyVestingFeeTooLow();
         if (_deposit == 0) revert ZeroAmount();
-<<<<<<< HEAD
         uint256 minimumDuration = stakingRewards.cooldownPeriod();
         if (_duration < minimumDuration || _duration > MAX_DURATION) revert InvalidDuration();
-=======
-        if (_duration == 0 || _duration > MAX_DURATION)
-            revert InvalidDuration();
->>>>>>> 56b0c70d
 
         /// @dev this will revert if the kwenta token transfer fails
         kwenta.transferFrom(msg.sender, address(this), _deposit);
@@ -465,7 +460,6 @@
     }
 
     /// @inheritdoc IRewardEscrowV2
-<<<<<<< HEAD
     function appendVestingEntry(address _account, uint256 _quantity)
         external
         override
@@ -483,21 +477,6 @@
         override
         whenNotPaused
     {
-=======
-    function appendVestingEntry(
-        address _account,
-        uint256 _quantity
-    ) external override onlyStakingRewards {
-        _mint(_account, _quantity, DEFAULT_DURATION, DEFAULT_EARLY_VESTING_FEE);
-    }
-
-    /// @inheritdoc IRewardEscrowV2
-    function bulkTransferFrom(
-        address _from,
-        address _to,
-        uint256[] calldata _entryIDs
-    ) external override {
->>>>>>> 56b0c70d
         if (_from == _to) revert CannotTransferToSelf();
 
         uint256 totalEscrowTransferred;
@@ -525,15 +504,7 @@
 
     /// @dev override the internal _transfer function to ensure vestingSchedules and account balances are updated
     /// and that there is sufficient unstaked escrow for a transfer when transferFrom and safeTransferFrom are called
-<<<<<<< HEAD
     function _transfer(address _from, address _to, uint256 _entryID) internal override whenNotPaused {
-=======
-    function _transfer(
-        address _from,
-        address _to,
-        uint256 _entryID
-    ) internal override {
->>>>>>> 56b0c70d
         uint256 escrowAmount = vestingSchedules[_entryID].escrowAmount;
 
         _applyTransferBalanceUpdates(_from, _to, escrowAmount);
@@ -565,18 +536,9 @@
         );
     }
 
-<<<<<<< HEAD
     function _mint(address _account, uint64 endTime, uint256 _quantity, uint256 _duration, uint8 _earlyVestingFee)
         internal
     {
-=======
-    function _mint(
-        address _account,
-        uint256 _quantity,
-        uint256 _duration,
-        uint8 _earlyVestingFee
-    ) internal {
->>>>>>> 56b0c70d
         // There must be enough balance in the contract to provide for the vesting entry.
         totalEscrowedBalance += _quantity;
         assert(kwenta.balanceOf(address(this)) >= totalEscrowedBalance);
