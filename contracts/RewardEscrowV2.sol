--- conflicted
+++ resolved
@@ -167,21 +167,13 @@
     }
 
     /// @inheritdoc IRewardEscrowV2
-<<<<<<< HEAD
     function setTokenDistributor(address _tokenDistributor)
         external
-        override
         onlyOwner
     {
         if (_tokenDistributor == address(0)) revert ZeroAddress();
         tokenDistributor = _tokenDistributor;
         emit TokenDistributorSet(tokenDistributor);
-=======
-    function setEarlyVestFeeDistributor(address _earlyVestFeeDistributor) external onlyOwner {
-        if (_earlyVestFeeDistributor == address(0)) revert ZeroAddress();
-        earlyVestFeeDistributor = _earlyVestFeeDistributor;
-        emit EarlyVestFeeDistributorSet(earlyVestFeeDistributor);
->>>>>>> 95b656b0
     }
 
     /*///////////////////////////////////////////////////////////////
@@ -411,15 +403,12 @@
                 } else {
                     /// @dev this will revert if the kwenta token transfer fails
                     uint256 proportionalFee = totalFee / 2;
+                    uint256 proportionaFeeWithDust = totalFee - proportionalFee;
                     kwenta.transfer(treasuryDAO, proportionalFee);
-<<<<<<< HEAD
-                    kwenta.transfer(tokenDistributor, proportionalFee);
-                    emit EarlyVestFeeSentToDAO(proportionalFee);
-=======
-                    kwenta.transfer(earlyVestFeeDistributor, totalFee - proportionalFee);
+                    kwenta.transfer(tokenDistributor, proportionaFeeWithDust);
+                    // TODO: consolidate these events into one
                     emit EarlyVestFeeSentToTreasury(proportionalFee);
->>>>>>> 95b656b0
-                    emit EarlyVestFeeSentToDistributor(proportionalFee);
+                    emit EarlyVestFeeSentToDistributor(proportionaFeeWithDust);
                 }
             }
 
