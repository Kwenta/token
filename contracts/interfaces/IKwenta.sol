// SPDX-License-Identifier: MIT

pragma solidity ^0.8.7;

import "./IERC20.sol";

interface IKwenta is IERC20 {

    function mint() external returns (bool);

<<<<<<< HEAD
    function setTreasuryDiversion(uint _treasuryDiversion) external;

=======
    function burn(uint amount) external;
    
>>>>>>> 6982d6c8
    function setStakingRewards(address _stakingRewards) external;

}<|MERGE_RESOLUTION|>--- conflicted
+++ resolved
@@ -8,13 +8,10 @@
 
     function mint() external returns (bool);
 
-<<<<<<< HEAD
+    function burn(uint amount) external;
+
     function setTreasuryDiversion(uint _treasuryDiversion) external;
-
-=======
-    function burn(uint amount) external;
     
->>>>>>> 6982d6c8
     function setStakingRewards(address _stakingRewards) external;
 
 }