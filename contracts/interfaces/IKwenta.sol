// SPDX-License-Identifier: MIT

pragma solidity ^0.8.7;

import "./IERC20.sol";

interface IKwenta is IERC20 {

    function mint() external returns (bool);

<<<<<<< HEAD
    function burn(uint amount) external;
=======
    function setStakingRewards(address _stakingRewards) external;
>>>>>>> b56ca37b

}<|MERGE_RESOLUTION|>--- conflicted
+++ resolved
@@ -8,10 +8,8 @@
 
     function mint() external returns (bool);
 
-<<<<<<< HEAD
     function burn(uint amount) external;
-=======
+    
     function setStakingRewards(address _stakingRewards) external;
->>>>>>> b56ca37b
 
 }