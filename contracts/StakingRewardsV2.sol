--- conflicted
+++ resolved
@@ -46,18 +46,7 @@
     ISupplySchedule public supplySchedule;
 
     /// @notice previous version of staking rewards contract - used for migration
-<<<<<<< HEAD
     IStakingRewards public stakingRewardsV1;
-=======
-    IStakingRewards public immutable stakingRewardsV1;
-
-    // TODO: check if this should be 0
-    /// @notice minimum time length of the unstaking cooldown period
-    uint256 public constant minCooldownPeriod = 1 weeks;
-
-    /// @notice maximum time length of the unstaking cooldown period
-    uint256 public constant maxCooldownPeriod = 52 weeks;
->>>>>>> 312b0058
 
     /*///////////////////////////////////////////////////////////////
                                 STATE
