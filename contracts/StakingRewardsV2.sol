// SPDX-License-Identifier: MIT
pragma solidity 0.8.19;

import {IERC20} from "@openzeppelin/contracts/token/ERC20/ERC20.sol";
import {PausableUpgradeable} from
    "@openzeppelin/contracts-upgradeable/security/PausableUpgradeable.sol";
import {Ownable2StepUpgradeable} from
    "@openzeppelin/contracts-upgradeable/access/Ownable2StepUpgradeable.sol";
import {UUPSUpgradeable} from "@openzeppelin/contracts-upgradeable/proxy/utils/UUPSUpgradeable.sol";
import {IKwenta} from "./interfaces/IKwenta.sol";
import {IStakingRewardsV2} from "./interfaces/IStakingRewardsV2.sol";
import {IStakingRewardsNotifier} from "./interfaces/IStakingRewardsNotifier.sol";
import {IRewardEscrowV2} from "./interfaces/IRewardEscrowV2.sol";

/// @title KWENTA Staking Rewards V2
/// @author Originally inspired by SYNTHETIX StakingRewards
/// @author Kwenta's StakingRewards V1 by JaredBorders (jaredborders@proton.me), JChiaramonte7 (jeremy@bytecode.llc)
/// @author StakingRewardsV2 (this) by tommyrharper (tom@zkconsulting.xyz)
/// @notice Updated version of Synthetix's StakingRewards with new features specific to Kwenta
contract StakingRewardsV2 is
    IStakingRewardsV2,
    Ownable2StepUpgradeable,
    PausableUpgradeable,
    UUPSUpgradeable
{
    /*///////////////////////////////////////////////////////////////
                        CONSTANTS/IMMUTABLES
    ///////////////////////////////////////////////////////////////*/

    /// @notice minimum time length of the unstaking cooldown period
    uint256 public constant MIN_COOLDOWN_PERIOD = 1 weeks;

    /// @notice maximum time length of the unstaking cooldown period
    uint256 public constant MAX_COOLDOWN_PERIOD = 52 weeks;

    /// @notice Contract for KWENTA ERC20 token - used for BOTH staking and rewards
    /// @custom:oz-upgrades-unsafe-allow state-variable-immutable
    IKwenta public immutable kwenta;

    /// @notice escrow contract which holds (and may stake) reward tokens
    /// @custom:oz-upgrades-unsafe-allow state-variable-immutable
    IRewardEscrowV2 public immutable rewardEscrow;

    /// @notice handles reward token minting logic
    /// @custom:oz-upgrades-unsafe-allow state-variable-immutable
    IStakingRewardsNotifier public immutable rewardsNotifier;

    /// @notice Contract for USDC ERC20 token - used for rewards
    /// @custom:oz-upgrades-unsafe-allow state-variable-immutable
    IERC20 public immutable usdc;

    /// @notice Used to scale USDC precision to 18 decimals
    uint256 private constant PRECISION = 1e12;

    /*///////////////////////////////////////////////////////////////
                                STATE
    ///////////////////////////////////////////////////////////////*/

    /// @notice list of checkpoints with the number of tokens staked by address
    /// @dev this includes staked escrowed tokens
    mapping(address => Checkpoint[]) public balancesCheckpoints;

    /// @notice list of checkpoints with the number of staked escrow tokens by address
    mapping(address => Checkpoint[]) public escrowedBalancesCheckpoints;

    /// @notice list of checkpoints with the total number of tokens staked in this contract
    Checkpoint[] public totalSupplyCheckpoints;

    /// @notice marks applicable reward period finish time
    uint256 public periodFinish;

    /// @notice amount of tokens minted per second
    uint256 public rewardRate;

    /// @notice period for rewards
    uint256 public rewardsDuration;

    /// @notice track last time the rewards were updated
    uint256 public lastUpdateTime;

    /// @notice summation of rewardRate divided by total staked tokens
    uint256 public rewardPerTokenStored;

    /// @inheritdoc IStakingRewardsV2
    uint256 public cooldownPeriod;

    /// @notice represents the rewardPerToken
    /// value the last time the staker calculated earned() rewards
    mapping(address => uint256) public userRewardPerTokenPaid;

    /// @notice track rewards for a given user which changes when
    /// a user stakes, unstakes, or claims rewards
    mapping(address => uint256) public rewards;

    /// @notice tracks the last time staked for a given user
    mapping(address => uint256) public userLastStakeTime;

    /// @notice tracks all addresses approved to take actions on behalf of a given account
    mapping(address => mapping(address => bool)) public operatorApprovals;

    /// @notice amount of tokens minted per second
    uint256 public rewardRateUSDC;

    /// @notice summation of rewardRate divided by total staked tokens
    uint256 public rewardPerTokenStoredUSDC;

    /// @notice represents the rewardPerToken for USDC rewards
    /// value the last time the staker calculated earned() rewards
    mapping(address => uint256) public userRewardPerTokenPaidUSDC;

    /// @notice track USDC rewards for a given user which changes when
    /// a user stakes, unstakes, or claims rewards
    mapping(address => uint256) public rewardsUSDC;

    /*///////////////////////////////////////////////////////////////
                                AUTH
    ///////////////////////////////////////////////////////////////*/

    /// @notice access control modifier for rewardEscrow
    modifier onlyRewardEscrow() {
        _onlyRewardEscrow();
        _;
    }

    function _onlyRewardEscrow() internal view {
        if (msg.sender != address(rewardEscrow)) revert OnlyRewardEscrow();
    }

    /// @notice access control modifier for rewardsNotifier
    modifier onlyRewardsNotifier() {
        _onlyRewardsNotifier();
        _;
    }

    function _onlyRewardsNotifier() internal view {
        if (msg.sender != address(rewardsNotifier)) revert OnlyRewardsNotifier();
    }

    /// @notice only allow execution after the unstaking cooldown period has elapsed
    modifier afterCooldown(address _account) {
        _afterCooldown(_account);
        _;
    }

    function _afterCooldown(address _account) internal view {
        uint256 canUnstakeAt = userLastStakeTime[_account] + cooldownPeriod;
        if (canUnstakeAt > block.timestamp) revert MustWaitForUnlock(canUnstakeAt);
    }

    /*///////////////////////////////////////////////////////////////
                        CONSTRUCTOR / INITIALIZER
    ///////////////////////////////////////////////////////////////*/

    /// @dev disable default constructor to disable the implementation contract
    /// Actual contract construction will take place in the initialize function via proxy
    /// @custom:oz-upgrades-unsafe-allow constructor
    /// @param _kwenta The address for the KWENTA ERC20 token
    /// @param _usdc The address for the USDC ERC20 token
    /// @param _rewardEscrow The address for the RewardEscrowV2 contract
    /// @param _rewardsNotifier The address for the StakingRewardsNotifier contract
<<<<<<< HEAD
    constructor(address _kwenta, address _rewardEscrow, address _rewardsNotifier) {
        if (_kwenta == address(0) || _rewardEscrow == address(0) || _rewardsNotifier == address(0))
        {
=======
    constructor(address _kwenta, address _usdc, address _rewardEscrow, address _rewardsNotifier) {
        if (
            _kwenta == address(0) || _usdc == address(0) || _rewardEscrow == address(0)
                || _rewardsNotifier == address(0)
        ) {
>>>>>>> 0a73b0d4
            revert ZeroAddress();
        }

        _disableInitializers();

        // define reward/staking token
        kwenta = IKwenta(_kwenta);
        usdc = IERC20(_usdc);

        // define contracts which will interact with StakingRewards
        rewardEscrow = IRewardEscrowV2(_rewardEscrow);
        rewardsNotifier = IStakingRewardsNotifier(_rewardsNotifier);
    }

    /// @inheritdoc IStakingRewardsV2
    function initialize(address _contractOwner) external initializer {
        if (_contractOwner == address(0)) revert ZeroAddress();

        // initialize owner
        __Ownable2Step_init();
        __Pausable_init();
        __UUPSUpgradeable_init();

        // transfer ownership
        _transferOwnership(_contractOwner);

        // define values
        rewardsDuration = 1 weeks;
        cooldownPeriod = 2 weeks;
    }

    /*///////////////////////////////////////////////////////////////
                                VIEWS
    ///////////////////////////////////////////////////////////////*/

    /// @inheritdoc IStakingRewardsV2
    function totalSupply() public view returns (uint256) {
        uint256 length = totalSupplyCheckpoints.length;
        unchecked {
            return length == 0 ? 0 : totalSupplyCheckpoints[length - 1].value;
        }
    }

    /// @inheritdoc IStakingRewardsV2
    function balanceOf(address _account) public view returns (uint256) {
        Checkpoint[] storage checkpoints = balancesCheckpoints[_account];
        uint256 length = checkpoints.length;
        unchecked {
            return length == 0 ? 0 : checkpoints[length - 1].value;
        }
    }

    /// @inheritdoc IStakingRewardsV2
    function escrowedBalanceOf(address _account) public view returns (uint256) {
        Checkpoint[] storage checkpoints = escrowedBalancesCheckpoints[_account];
        uint256 length = checkpoints.length;
        unchecked {
            return length == 0 ? 0 : checkpoints[length - 1].value;
        }
    }

    /// @inheritdoc IStakingRewardsV2
    function nonEscrowedBalanceOf(address _account) public view returns (uint256) {
        return balanceOf(_account) - escrowedBalanceOf(_account);
    }

    /// @inheritdoc IStakingRewardsV2
    function unstakedEscrowedBalanceOf(address _account) public view returns (uint256) {
        return rewardEscrow.escrowedBalanceOf(_account) - escrowedBalanceOf(_account);
    }

    /*///////////////////////////////////////////////////////////////
                            STAKE/UNSTAKE
    ///////////////////////////////////////////////////////////////*/

    /// @inheritdoc IStakingRewardsV2
    function stake(uint256 _amount) external {
        _stake(msg.sender, _amount);

        // transfer token to this contract from the caller
        kwenta.transferFrom(msg.sender, address(this), _amount);
    }

    function _stake(address _account, uint256 _amount)
        internal
        whenNotPaused
        updateReward(_account)
    {
        if (_amount == 0) revert AmountZero();

        // update state
        userLastStakeTime[_account] = block.timestamp;
        _addTotalSupplyCheckpoint(totalSupply() + _amount);
        _addBalancesCheckpoint(_account, balanceOf(_account) + _amount);

        // emit staking event and index _account
        emit Staked(_account, _amount);
    }

    /// @inheritdoc IStakingRewardsV2
    function unstake(uint256 _amount)
        public
        whenNotPaused
        updateReward(msg.sender)
        afterCooldown(msg.sender)
    {
        if (_amount == 0) revert AmountZero();
        uint256 nonEscrowedBalance = nonEscrowedBalanceOf(msg.sender);
        if (_amount > nonEscrowedBalance) revert InsufficientBalance(nonEscrowedBalance);

        // update state
        _addTotalSupplyCheckpoint(totalSupply() - _amount);
        _addBalancesCheckpoint(msg.sender, balanceOf(msg.sender) - _amount);

        // emit unstake event and index msg.sender
        emit Unstaked(msg.sender, _amount);

        // transfer token from this contract to the caller
        kwenta.transfer(msg.sender, _amount);
    }

    /// @inheritdoc IStakingRewardsV2
    function stakeEscrow(uint256 _amount) external {
        _stakeEscrow(msg.sender, _amount);
    }

    function _stakeEscrow(address _account, uint256 _amount)
        internal
        whenNotPaused
        updateReward(_account)
    {
        if (_amount == 0) revert AmountZero();
        uint256 unstakedEscrow = unstakedEscrowedBalanceOf(_account);
        if (_amount > unstakedEscrow) revert InsufficientUnstakedEscrow(unstakedEscrow);

        // update state
        userLastStakeTime[_account] = block.timestamp;
        _addBalancesCheckpoint(_account, balanceOf(_account) + _amount);
        _addEscrowedBalancesCheckpoint(_account, escrowedBalanceOf(_account) + _amount);

        // updates total supply despite no new staking token being transfered.
        // escrowed tokens are locked in RewardEscrow
        _addTotalSupplyCheckpoint(totalSupply() + _amount);

        // emit escrow staking event and index account
        emit EscrowStaked(_account, _amount);
    }

    /// @inheritdoc IStakingRewardsV2
    function unstakeEscrow(uint256 _amount) external afterCooldown(msg.sender) {
        _unstakeEscrow(msg.sender, _amount);
    }

    /// @inheritdoc IStakingRewardsV2
    function unstakeEscrowSkipCooldown(address _account, uint256 _amount)
        external
        onlyRewardEscrow
    {
        _unstakeEscrow(_account, _amount);
    }

    function _unstakeEscrow(address _account, uint256 _amount)
        internal
        whenNotPaused
        updateReward(_account)
    {
        if (_amount == 0) revert AmountZero();
        uint256 escrowedBalance = escrowedBalanceOf(_account);
        if (_amount > escrowedBalance) revert InsufficientBalance(escrowedBalance);

        // update state
        _addBalancesCheckpoint(_account, balanceOf(_account) - _amount);
        _addEscrowedBalancesCheckpoint(_account, escrowedBalanceOf(_account) - _amount);

        // updates total supply despite no new staking token being transfered.
        // escrowed tokens are locked in RewardEscrow
        _addTotalSupplyCheckpoint(totalSupply() - _amount);

        // emit escrow unstaked event and index account
        emit EscrowUnstaked(_account, _amount);
    }

    /// @inheritdoc IStakingRewardsV2
    function exit() external {
        unstake(nonEscrowedBalanceOf(msg.sender));
        _getReward(msg.sender);
    }

    /*///////////////////////////////////////////////////////////////
                            CLAIM REWARDS
    ///////////////////////////////////////////////////////////////*/

    /// @inheritdoc IStakingRewardsV2
    function getReward() external {
        _getReward(msg.sender);
    }

    function _getReward(address _account) internal {
        _getReward(_account, _account);
    }

    function _getReward(address _account, address _to)
        internal
        whenNotPaused
        updateReward(_account)
    {
        uint256 reward = rewards[_account];
        if (reward > 0) {
            // update state (first)
            rewards[_account] = 0;

            // emit reward claimed event and index account
            emit RewardPaid(_account, reward);

            // transfer token from this contract to the account
            // as newly issued rewards from inflation are now issued as non-escrowed
            kwenta.transfer(_to, reward);
        }
    }

    /// @notice Get the reward of the given account for compounding.
    /// @dev Retrieves the reward without transferring it, as it will be staked immediately after.
    function _getRewardCompounding(address _account)
        internal
        whenNotPaused
        updateReward(_account)
        returns (uint256 reward)
    {
        reward = rewards[_account];
        if (reward > 0) {
            // update state (first)
            rewards[_account] = 0;

            // emit reward claimed event and index account
            emit RewardPaid(_account, reward);
        }

        uint256 rewardUSDC = rewardsUSDC[_account] / PRECISION;
        if (rewardUSDC > 0) {
            // update state (first)
            rewardsUSDC[_account] = 0;

            // emit reward claimed event and index account
            emit RewardPaidUSDC(_account, rewardUSDC);

            // transfer token from this contract to the account
            // as newly issued rewards from inflation are now issued as non-escrowed
            usdc.transfer(_to, rewardUSDC);
        }
    }

    /// @inheritdoc IStakingRewardsV2
    function compound() external {
        _compound(msg.sender);
    }

    /// @dev internal helper to compound for a given account
    /// @param _account the account to compound for
    function _compound(address _account) internal {
        uint256 reward = _getRewardCompounding(_account);
        _stake(_account, reward);
    }

    /*///////////////////////////////////////////////////////////////
                        REWARD UPDATE CALCULATIONS
    ///////////////////////////////////////////////////////////////*/

    /// @notice update reward state for the account and contract
    /// @param _account: address of account which rewards are being updated for
    /// @dev contract state not specific to an account will be updated also
    modifier updateReward(address _account) {
        _updateReward(_account);
        _;
    }

    function _updateReward(address _account) internal {
        rewardPerTokenStored = rewardPerToken();
        rewardPerTokenStoredUSDC = rewardPerTokenUSDC();
        lastUpdateTime = lastTimeRewardApplicable();

        if (_account != address(0)) {
            // update amount of rewards a user can claim
            rewards[_account] = earned(_account);

            // update reward per token staked AT this given time
            // (i.e. when this user is interacting with StakingRewards)
            userRewardPerTokenPaid[_account] = rewardPerTokenStored;

            rewardsUSDC[_account] = earnedUSDC(_account);

            userRewardPerTokenPaidUSDC[_account] = rewardPerTokenStoredUSDC;
        }
    }

    /// @inheritdoc IStakingRewardsV2
    function getRewardForDuration() external view returns (uint256) {
        return rewardRate * rewardsDuration;
    }

    function getRewardForDurationUSDC() external view returns (uint256) {
        return rewardRateUSDC * rewardsDuration;
    }

    /// @inheritdoc IStakingRewardsV2
    function rewardPerToken() public view returns (uint256) {
        uint256 allTokensStaked = totalSupply();

        if (allTokensStaked == 0) {
            return rewardPerTokenStored;
        }

        return rewardPerTokenStored
            + (((lastTimeRewardApplicable() - lastUpdateTime) * rewardRate * 1e18) / allTokensStaked);
    }

    /// @inheritdoc IStakingRewardsV2
    function rewardPerTokenUSDC() public view returns (uint256) {
        uint256 allTokensStaked = totalSupply();

        if (allTokensStaked == 0) {
            return rewardPerTokenStoredUSDC;
        }

        return rewardPerTokenStoredUSDC
            + (
                ((lastTimeRewardApplicable() - lastUpdateTime) * rewardRateUSDC * 1e18)
                    / allTokensStaked
            );
    }

    /// @inheritdoc IStakingRewardsV2
    function lastTimeRewardApplicable() public view returns (uint256) {
        return block.timestamp < periodFinish ? block.timestamp : periodFinish;
    }

    /// @inheritdoc IStakingRewardsV2
    function earned(address _account) public view returns (uint256) {
        uint256 totalBalance = balanceOf(_account);

        return ((totalBalance * (rewardPerToken() - userRewardPerTokenPaid[_account])) / 1e18)
            + rewards[_account];
    }

    /// @inheritdoc IStakingRewardsV2
    function earnedUSDC(address _account) public view returns (uint256) {
        uint256 totalBalance = balanceOf(_account);

        return (
            (totalBalance * (rewardPerTokenUSDC() - userRewardPerTokenPaidUSDC[_account])) / 1e18
        ) + rewardsUSDC[_account];
    }

    /*///////////////////////////////////////////////////////////////
                                DELEGATION
    ///////////////////////////////////////////////////////////////*/

    /// @notice access control modifier for approved operators
    modifier onlyOperator(address _accountOwner) {
        _onlyOperator(_accountOwner);
        _;
    }

    function _onlyOperator(address _accountOwner) internal view {
        if (!operatorApprovals[_accountOwner][msg.sender]) revert NotApproved();
    }

    /// @inheritdoc IStakingRewardsV2
    function approveOperator(address _operator, bool _approved) external {
        if (_operator == msg.sender) revert CannotApproveSelf();

        operatorApprovals[msg.sender][_operator] = _approved;

        emit OperatorApproved(msg.sender, _operator, _approved);
    }

    /// @inheritdoc IStakingRewardsV2
    function stakeEscrowOnBehalf(address _account, uint256 _amount)
        external
        onlyOperator(_account)
    {
        _stakeEscrow(_account, _amount);
    }

    /// @inheritdoc IStakingRewardsV2
    function getRewardOnBehalf(address _account) external onlyOperator(_account) {
        _getReward(_account);
    }

    /// @inheritdoc IStakingRewardsV2
    function compoundOnBehalf(address _account) external onlyOperator(_account) {
        _compound(_account);
    }

    /*///////////////////////////////////////////////////////////////
                            CHECKPOINTING VIEWS
    ///////////////////////////////////////////////////////////////*/

    /// @inheritdoc IStakingRewardsV2
    function balancesCheckpointsLength(address _account) external view returns (uint256) {
        return balancesCheckpoints[_account].length;
    }

    /// @inheritdoc IStakingRewardsV2
    function escrowedBalancesCheckpointsLength(address _account) external view returns (uint256) {
        return escrowedBalancesCheckpoints[_account].length;
    }

    /// @inheritdoc IStakingRewardsV2
    function totalSupplyCheckpointsLength() external view returns (uint256) {
        return totalSupplyCheckpoints.length;
    }

    /// @inheritdoc IStakingRewardsV2
    function balanceAtTime(address _account, uint256 _timestamp) external view returns (uint256) {
        return _checkpointBinarySearch(balancesCheckpoints[_account], _timestamp);
    }

    /// @inheritdoc IStakingRewardsV2
    function escrowedBalanceAtTime(address _account, uint256 _timestamp)
        external
        view
        returns (uint256)
    {
        return _checkpointBinarySearch(escrowedBalancesCheckpoints[_account], _timestamp);
    }

    /// @inheritdoc IStakingRewardsV2
    function totalSupplyAtTime(uint256 _timestamp) external view returns (uint256) {
        return _checkpointBinarySearch(totalSupplyCheckpoints, _timestamp);
    }

    /// @notice finds the value of the checkpoint at a given timestamp
    /// @param _checkpoints: array of checkpoints to search
    /// @param _timestamp: timestamp to check
    /// @dev returns 0 if no checkpoints exist, uses iterative binary search
    /// @dev if called with a timestamp that equals the current block timestamp, then the function might return inconsistent
    /// values as further transactions changing the balances can still occur within the same block.
    function _checkpointBinarySearch(Checkpoint[] storage _checkpoints, uint256 _timestamp)
        internal
        view
        returns (uint256)
    {
        uint256 length = _checkpoints.length;
        if (length == 0) return 0;

        uint256 min = 0;
        uint256 max = length - 1;

        if (_checkpoints[min].ts > _timestamp) return 0;
        if (_checkpoints[max].ts <= _timestamp) return _checkpoints[max].value;

        while (max > min) {
            uint256 midpoint = (max + min + 1) / 2;
            if (_checkpoints[midpoint].ts <= _timestamp) min = midpoint;
            else max = midpoint - 1;
        }

        assert(min == max);

        return _checkpoints[min].value;
    }

    /*///////////////////////////////////////////////////////////////
                            UPDATE CHECKPOINTS
    ///////////////////////////////////////////////////////////////*/

    /// @notice add a new balance checkpoint for an account
    /// @param _account: address of account to add checkpoint for
    /// @param _value: value of checkpoint to add
    function _addBalancesCheckpoint(address _account, uint256 _value) internal {
        _addCheckpoint(balancesCheckpoints[_account], _value);
    }

    /// @notice add a new escrowed balance checkpoint for an account
    /// @param _account: address of account to add checkpoint for
    /// @param _value: value of checkpoint to add
    function _addEscrowedBalancesCheckpoint(address _account, uint256 _value) internal {
        _addCheckpoint(escrowedBalancesCheckpoints[_account], _value);
    }

    /// @notice add a new total supply checkpoint
    /// @param _value: value of checkpoint to add
    function _addTotalSupplyCheckpoint(uint256 _value) internal {
        _addCheckpoint(totalSupplyCheckpoints, _value);
    }

    /// @notice Adds a new checkpoint or updates the last one
    /// @param checkpoints The array of checkpoints to modify
    /// @param _value The new value to add as a checkpoint
    /// @dev If the last checkpoint is from a different block, a new checkpoint is added.
    /// If it's from the current block, the value of the last checkpoint is updated.
    function _addCheckpoint(Checkpoint[] storage checkpoints, uint256 _value) internal {
        uint256 length = checkpoints.length;
        uint256 lastTimestamp;
        unchecked {
            lastTimestamp = length == 0 ? 0 : checkpoints[length - 1].ts;
        }

        if (lastTimestamp != block.timestamp) {
            checkpoints.push(
                Checkpoint({
                    ts: uint64(block.timestamp),
                    blk: uint64(block.number),
                    value: uint128(_value)
                })
            );
        } else {
            unchecked {
                checkpoints[length - 1].value = uint128(_value);
            }
        }
    }

    /*///////////////////////////////////////////////////////////////
                                SETTINGS
    ///////////////////////////////////////////////////////////////*/

    /// @inheritdoc IStakingRewardsV2
    function notifyRewardAmount(uint256 _reward, uint256 _rewardUsdc)
        external
        onlyRewardsNotifier
        updateReward(address(0))
    {
        if (block.timestamp >= periodFinish) {
            rewardRate = _reward / rewardsDuration;
            rewardRateUSDC = (_rewardUsdc * PRECISION) / rewardsDuration;
        } else {
            uint256 remaining = periodFinish - block.timestamp;

            uint256 leftover = remaining * rewardRate;
            rewardRate = (_reward + leftover) / rewardsDuration;

            uint256 leftoverUsdc = remaining * rewardRateUSDC;
            rewardRateUSDC = (_rewardUsdc * PRECISION + leftoverUsdc) / rewardsDuration;
        }

        lastUpdateTime = block.timestamp;
        periodFinish = block.timestamp + rewardsDuration;
        emit RewardAdded(_reward, _rewardUsdc);
    }

    /// @inheritdoc IStakingRewardsV2
    function setRewardsDuration(uint256 _rewardsDuration) external onlyOwner {
        if (block.timestamp <= periodFinish) revert RewardsPeriodNotComplete();
        if (_rewardsDuration == 0) revert RewardsDurationCannotBeZero();

        rewardsDuration = _rewardsDuration;
        emit RewardsDurationUpdated(rewardsDuration);
    }

    /// @inheritdoc IStakingRewardsV2
    function setCooldownPeriod(uint256 _cooldownPeriod) external onlyOwner {
        if (_cooldownPeriod < MIN_COOLDOWN_PERIOD) revert CooldownPeriodTooLow(MIN_COOLDOWN_PERIOD);
        if (_cooldownPeriod > MAX_COOLDOWN_PERIOD) {
            revert CooldownPeriodTooHigh(MAX_COOLDOWN_PERIOD);
        }

        cooldownPeriod = _cooldownPeriod;
        emit CooldownPeriodUpdated(cooldownPeriod);
    }

    /*///////////////////////////////////////////////////////////////
                                PAUSABLE
    ///////////////////////////////////////////////////////////////*/

    /// @inheritdoc IStakingRewardsV2
    function pauseStakingRewards() external onlyOwner {
        _pause();
    }

    /// @inheritdoc IStakingRewardsV2
    function unpauseStakingRewards() external onlyOwner {
        _unpause();
    }

    /*///////////////////////////////////////////////////////////////
                            MISCELLANEOUS
    ///////////////////////////////////////////////////////////////*/

    /// @dev this function is used by the proxy to set the access control for upgrading the implementation contract
    function _authorizeUpgrade(address _newImplementation) internal override onlyOwner {}

    /// @inheritdoc IStakingRewardsV2
    function recoverERC20(address _tokenAddress, uint256 _tokenAmount) external onlyOwner {
        if (_tokenAddress == address(kwenta)) revert CannotRecoverStakingToken();
        if (_tokenAddress == address(usdc)) revert CannotRecoverRewardToken();
        emit Recovered(_tokenAddress, _tokenAmount);
        IERC20(_tokenAddress).transfer(owner(), _tokenAmount);
    }
}<|MERGE_RESOLUTION|>--- conflicted
+++ resolved
@@ -158,17 +158,11 @@
     /// @param _usdc The address for the USDC ERC20 token
     /// @param _rewardEscrow The address for the RewardEscrowV2 contract
     /// @param _rewardsNotifier The address for the StakingRewardsNotifier contract
-<<<<<<< HEAD
-    constructor(address _kwenta, address _rewardEscrow, address _rewardsNotifier) {
-        if (_kwenta == address(0) || _rewardEscrow == address(0) || _rewardsNotifier == address(0))
-        {
-=======
     constructor(address _kwenta, address _usdc, address _rewardEscrow, address _rewardsNotifier) {
         if (
             _kwenta == address(0) || _usdc == address(0) || _rewardEscrow == address(0)
                 || _rewardsNotifier == address(0)
         ) {
->>>>>>> 0a73b0d4
             revert ZeroAddress();
         }
 
@@ -387,10 +381,23 @@
             // as newly issued rewards from inflation are now issued as non-escrowed
             kwenta.transfer(_to, reward);
         }
+
+        uint256 rewardUSDC = rewardsUSDC[_account] / PRECISION;
+        if (rewardUSDC > 0) {
+            // update state (first)
+            rewardsUSDC[_account] = 0;
+
+            // emit reward claimed event and index account
+            emit RewardPaidUSDC(_account, rewardUSDC);
+
+            // transfer token from this contract to the account
+            // as newly issued rewards from inflation are now issued as non-escrowed
+            usdc.transfer(_to, rewardUSDC);
+        }
     }
 
     /// @notice Get the reward of the given account for compounding.
-    /// @dev Retrieves the reward without transferring it, as it will be staked immediately after.
+    /// @dev Retrieves the Kwenta reward without transferring it, as it will be staked immediately after.
     function _getRewardCompounding(address _account)
         internal
         whenNotPaused
@@ -416,7 +423,7 @@
 
             // transfer token from this contract to the account
             // as newly issued rewards from inflation are now issued as non-escrowed
-            usdc.transfer(_to, rewardUSDC);
+            usdc.transfer(_account, rewardUSDC);
         }
     }
 
