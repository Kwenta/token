// SPDX-License-Identifier: MIT
pragma solidity ^0.8.0;

import "@openzeppelin/contracts/utils/math/Math.sol";
import "@openzeppelin/contracts-upgradeable/security/ReentrancyGuardUpgradeable.sol";
import "@openzeppelin/contracts-upgradeable/proxy/utils/UUPSUpgradeable.sol";
import "./libraries/FixidityLib.sol";
import "./libraries/ExponentLib.sol";
import "./libraries/LogarithmLib.sol";
import "./interfaces/IStakingRewards.sol";
import "./interfaces/ISupplySchedule.sol";
import "./interfaces/IRewardEscrow.sol";
import "./utils/Pausable.sol";

/*
    StakingRewards contract for Kwenta responsible for:
    - Staking KWENTA tokens
    - Unstaking KWENTA tokens
    - Updating staker and trader scores
    - Calculating and notifying rewards
*/
contract StakingRewards is IStakingRewards, ReentrancyGuardUpgradeable, Pausable, UUPSUpgradeable {
    using FixidityLib for FixidityLib.Fixidity;
    using ExponentLib for FixidityLib.Fixidity;

    /* ========== CONSTANTS ========== */

    /// @notice decimals calculations
    uint256 private constant MAX_BPS = 10_000;
    uint256 private constant DECIMALS_DIFFERENCE = 1e30;

    /// @notice constant to return the reward scores with the correct decimal precision
    uint256 private constant UNIT = 1e18;

    /// @notice time constants
    uint256 private constant DAY = 1 days;
    uint256 private constant WEEK = 7 days;

    /// @notice safety constants
    uint256 public constant STAKING_SAFETY_MINIMUM = 1e4;
    uint256 public constant FEES_PAID_SAFETY_MINIMUM = 1e12;

    /* ========== STATE VARIABLES ========== */

    FixidityLib.Fixidity private fixidity;

    // Reward Escrow
    IRewardEscrow public rewardEscrow;

    // Supply Schedule
    ISupplySchedule public supplySchedule;

    // ExchangerProxy
    address public exchangerProxy;

    // Token to stake and reward
    IERC20 public stakingToken;
    // Time handling:
    // Time where new reward epoch finishes 
    uint256 public periodFinish;
    /**
     * @notice Day of the week the reward epochs start
     * @dev As UNIX times started on a Thursday (January 1st 1970), shift n days as necessary, e.g. to start
     * on a Monday go 3 days prior (Wednesday, Tuesday, Monday), the remaining options are:
     * Friday: 6
     * Saturday: 5
     * Sunday: 4 
     * Monday: 3
     * Tuesday: 2
     * Wednesday: 1
     * Thursday: 0
     */
    uint256 public weeklyStartRewards;
    // Reward rate per second for next epoch
    uint256 public rewardRate;
    uint256 public rewardRateStaking;
    uint256 public rewardRateTrading;
    // Last Update Time for staking Rewards
    uint256 private lastUpdateTime;
    // Last reward per token staked
    uint256 private rewardPerTokenStored;
    uint256 public currentEpoch;
    
    // Save the date of the latest interaction for each address (Trading Rewards)
    mapping(address => uint256) private lastTradeUserEpoch;
    // Save the rewardPerRewardScore of each epoch for backward reward calculation
    mapping(uint256 => uint256) private epochRewardPerRewardScore;
    // Save the latest reward per Token applicable for each address (Staking Rewards)
    mapping(address => uint256) private userRewardPerTokenPaid;
    // Rewards due to each account
    mapping(address => uint256) public rewards;

    // Total RewardsScore
    uint256 private _totalRewardScore;
    // Total tokens included in rewards (both staked and escrowed)
    uint256 private _totalSupply;
    
    // Tokens escrowed for each address
    mapping(address => uint256) private _escrowedBalances;
    // Fees paid for each address
    mapping(address => uint256) private _feesPaid;
    // Save the latest total token to account for rewards (staked + escrowed rewards)
    mapping(address => uint256) private _totalBalances;
    // Save the rewardScore per address
    mapping(address => uint256) private _rewardScores;
    // Division of rewards between staking and trading

    /// @dev s refers to state variable (see)
    uint256 public percentageStaking;
    uint256 public percentageTrading;
    
    // Needs to be int256 for power library, root to calculate is equal to 0.7
    int256 public constant WEIGHT_FEES = 7e17;
    // Needs to be int256 for power library, root to calculate is equal to 0.3
    int256 public constant WEIGHT_STAKING = 3e17;

    /* ========== EVENTS ========== */

    event RewardAdded(uint256 reward);
    event Staked(address indexed user, uint256 amount);
    event Unstaked(address indexed user, uint256 amount);
    event RewardPaid(address indexed user, uint256 reward);
    event Recovered(address token, uint256 amount);
    event EscrowStaked(address account, uint256 amount);
    event EscrowUnstaked(address account, uint256 amount);
    event RewardEscrowUpdated(address account);
    event ExchangerProxyUpdated(address account);
    event WeeklyStartRewardsSet(uint256 newWeeklyStart);
    event PercentageRewardsSet(uint256 percentageStaking, uint256 percentageTrading);

    /* ========== MODIFIERS ========== */

    /*
     * @notice Modifier called each time an event changing the trading score is updated:
     * - update trader score
     * - notify reward amount
     * The modifier saves the state of the reward rate per fee until this point for the specific 
     * address to be able to calculate the marginal contribution to rewards afterwards and adds the accumulated
     * rewards since the last change to the account rewards
     * @param address to update rewards to
     */  
    modifier updateRewards(address account) {
        _updateRewards(account);
        _;
    }

    /*
     * @notice internal function used in the modifier with the same name to optimize bytecode
     */
    function _updateRewards(address account) internal {
        // Calculate the reward per unit of reward score applicable to the last stint of account
        rewardPerTokenStored = rewardPerToken();
        // Calculate if the epoch is finished or not
        lastUpdateTime = lastTimeRewardApplicable();
        updateRewardEpoch();
        if (account != address(0)) {
            // Add the rewards added during the last stint
            rewards[account] = earned(account);
            // Reset the reward score as we have already paid these trading rewards
            if (lastTradeUserEpoch[msg.sender] < currentEpoch) {
                _rewardScores[msg.sender] = 0;
            }
            // Reset the reward per token as we have already paid these staking rewards
            userRewardPerTokenPaid[account] = rewardPerTokenStored;
        }
    }

    /*
     * @notice access control modifier for exchanger proxy
     */
    modifier onlyExchangerProxy() {
        // solhint-disable-next-line
        require(
            msg.sender == address(exchangerProxy),
            "StakingRewards: Only Exchanger Proxy"
        );
        _;
    }

    /*
     * @notice access control modifier for rewardEscrow
     */
    modifier onlyRewardEscrow() {
        // solhint-disable-next-line
        require(
            msg.sender == address(rewardEscrow),
            "StakingRewards: Only Reward Escrow"
        );
        _;
    }

    /*
     * @notice access control modifier for rewardEscrow
     */
    modifier onlySupplySchedule() {
        // solhint-disable-next-line
        require(
            msg.sender == address(supplySchedule),
            "StakingRewards: Only Supply Schedule"
        );
        _;
    }

    /* ========== INITIALIZER ========== */
    
    function initialize(
        address _owner,
        address _stakingToken,
        address _rewardEscrow,
        address _supplySchedule,
        uint256 _weeklyStartRewards
    ) public initializer {
        __Pausable_init(_owner);

        __ReentrancyGuard_init();

        stakingToken = IERC20(_stakingToken);
        fixidity.init(18);

        rewardEscrow = IRewardEscrow(_rewardEscrow);
        supplySchedule = ISupplySchedule(_supplySchedule);

        percentageStaking = 8_000;
        percentageTrading = 2_000;

        weeklyStartRewards = _weeklyStartRewards;
    }

    /* ========== VIEWS ========== */

    /*
     * @notice Getter function for the state variable _totalRewardScore
     * Divided by 1e18 as during the calculation we are multiplying two 18 decimal numbers, ending up with 
     * a 36 precision number. To avoid losing any precision by scaling it down during internal calculations,
     * we only scale it down for the getters
     * @return sum of all rewardScores
     */
    function totalRewardScore() override public view returns (uint256) {
        return _totalRewardScore / UNIT;
    }

    /*
     * @notice Getter function for the staked balance of an account
     * @param account address to check token balance of
     * @return token balance of specified account
     */
    function stakedBalanceOf(address account) override public view returns (uint256) {
        return _totalBalances[account] - _escrowedBalances[account];
    }

    /*
     * @notice Getter function for the reward score of an account
     * Divided by 1e18 as during the calculation we are multiplying two 18 decimal numbers, ending up with 
     * a 36 precision number. To avoid losing any precision by scaling it down during internal calculations,
     * we only scale it down for the getters
     * @param account address to check the reward score of
     * @return reward score of specified account
     */
    function rewardScoreOf(address account) override external view returns (uint256) {
        return _rewardScores[account] / UNIT;
    }

    /*
     * @notice Getter function for the total balances of an account (staked + escrowed rewards)
     * @param account address to check the total balance of
     * @return total balance of specified account
     */
    function totalBalanceOf(address account) override external view returns (uint256) {
        return _totalBalances[account];
    }

    /*
     * @notice Getter function for the escrowed balance of an account
     * @param account address to check the escrowed balance of
     * @return escrowed balance of specified account
     */
    function escrowedBalanceOf(address account) override external view returns (uint256) {
        return _escrowedBalances[account];
    }

    /*
     * @notice Getter function for the reward per reward score of a past epoch
     * @param id of the week to get the reward
     * @return reward per reward score of specified week
     */
    function rewardPerRewardScoreOfEpoch(uint256 _epoch) override external view returns (uint256) {
        return epochRewardPerRewardScore[_epoch];
    }

    /*
     * @notice Getter function for the total fees paid by an account
     * @param account address to check the fees balance of
     * @return fees of specified account
     */
    function feesPaidBy(address account) override external view returns (uint256) {
        return _feesPaid[account];
    }

    /*
     * @notice Calculate if we are still in the reward epoch or we reached periodFinish
     * @return Max date to sum rewards, either now or period finish
     */
    function lastTimeRewardApplicable() override public view returns (uint256) {
        return Math.min(block.timestamp, periodFinish);
    }

    /*
     * @notice Calculate the reward distribution per token based on the time elapsed and current value of totalSupply
     * @return corresponding reward per token stored
     */
    function rewardPerToken() override public view returns (uint256) {
        if (_totalSupply == 0) {
            return rewardPerTokenStored;
        }
        return
            rewardPerTokenStored + (
                (lastTimeRewardApplicable() - lastUpdateTime) * rewardRateStaking * DECIMALS_DIFFERENCE / _totalSupply
            );
    }

    /*
     * @notice Function calculating the rewards earned by an account between the current call moment and the latest change in
     * reward score. The function divides the reward score by the total amount, accounts for the changes between now and the 
     * last changes (deducting userRewardPerRewardScorePaid) and adds the result to the existing rewards balance of the account
     * @param account to calculate the earned rewards
     * @return uint256 containing the total rewards due to account
     */
    function earned(address account) override public view returns(uint256) {
        uint256 stakingRewards = _totalBalances[account] * (rewardPerToken() - userRewardPerTokenPaid[account]) / DECIMALS_DIFFERENCE;
        uint256 tradingRewards = 0;
        if (lastTradeUserEpoch[account] < currentEpoch) {
            tradingRewards = _rewardScores[account] * epochRewardPerRewardScore[lastTradeUserEpoch[account]] / DECIMALS_DIFFERENCE;
        }
        return stakingRewards + tradingRewards + rewards[account];
    }

    /**
     * @notice Calculate the reward epoch for a specific date, taking into account the day they start
     * @param _date to calculate the reward epoch for
     * @return uint256 containing the date of the start of the epoch
     */
    function getEpochForDate(uint256 _date) internal view returns(uint256) {
        _date = (_date / DAY) * DAY;
        uint256 naturalEpoch = (_date / WEEK) * WEEK;

        if (_date - naturalEpoch >= (7 - weeklyStartRewards) * DAY) {
            return naturalEpoch + WEEK - weeklyStartRewards * DAY;
        } else {
            return naturalEpoch - weeklyStartRewards*DAY;
        }

    }

    /* ========== MUTATIVE FUNCTIONS ========== */

    /**
     * @notice Set the % distribution between staking and trading
     * @dev Only the owner can use this function and parameters should be in base 10_000 (80% = 8_000)
     * @param _percentageStaking the % of rewards to distribute to staking scores
     * @param _percentageTrading the % of rewards to distribute to reward scores
     */
    function setPercentageRewards(uint256 _percentageStaking, uint256 _percentageTrading) override external onlyOwner {
        require(_percentageTrading + _percentageStaking == 10_000, "StakingRewards: Invalid Percentage");
        percentageStaking = _percentageStaking;
        percentageTrading = _percentageTrading;
        emit PercentageRewardsSet(_percentageStaking, _percentageTrading);
    }

    /**
<<<<<<< HEAD
     * @notice Set the day of the week the reward epochs start
     * @dev As UNIX times started on a Thursday (January 1st 1970), shift n days as necessary, e.g. to start
     * on a Monday go 3 days prior (Wednesday, Tuesday, Monday), the remaining options are:
     * Friday: 6
     * Saturday: 5
     * Sunday: 4 
     * Monday: 3
     * Tuesday: 2
     * Wednesday: 1
     * Thursday: 0
     * @param newWeeklyStart the number of days to shift
     */
    function setWeeklyStartRewards(uint256 newWeeklyStart) external onlyOwner {
        require(newWeeklyStart < 7, "StakingRewards: Invalid Start");
        weeklyStartRewards = newWeeklyStart;
        emit WeeklyStartRewardsSet(newWeeklyStart);
    }

    /**
=======
>>>>>>> 7827c0fe
     * @notice If this is the first interaction with the contract in a new Epoch, save the rewardPerRewardScore
     * in the epochs mapping
     */
    function updateRewardEpoch() internal {
        // Dividing by week to get the last batch of 7 days, as UNIX started in 1970/01/01 (Thursday), we
        // go back 3 days to start a Monday
        uint256 newEpoch = getEpochForDate(block.timestamp);

        if(newEpoch > currentEpoch) {
            // Save rewardRateTrading * WEEK / _totalRewardScore to epoch mapping
            if(_totalRewardScore > 0 && currentEpoch < getEpochForDate(periodFinish)) {
                epochRewardPerRewardScore[currentEpoch] = rewardRateTrading * WEEK * DECIMALS_DIFFERENCE / _totalRewardScore;
            }
            _totalRewardScore = 0;
            currentEpoch = newEpoch;
        }

    }

    /*
     * @notice Function called by the ExchangerProxy updating the fees paid by each account and the contribution
     * to the total reward scores
     * @param _trader: address, for which to update the score
     * @param _feesPaid: uint256, total fees paid in this period
     */
    function updateTraderScore(address _trader, uint256 _newFeesPaid) override external onlyExchangerProxy updateRewards(_trader) {
        uint256 oldRewardScore = _rewardScores[_trader];
        if (lastTradeUserEpoch[_trader] < currentEpoch) {
            _feesPaid[_trader] = _newFeesPaid;
            lastTradeUserEpoch[_trader] = currentEpoch;
            oldRewardScore = 0;
        } else {
            _feesPaid[_trader] += _newFeesPaid;
        }
        updateRewardScore(_trader, oldRewardScore);
    }

    /*
     * @notice update the reward score:
     * - if there hasn´t been a trade in the currentEpoch, return 0
     * - if there has, update the reward score
     * @param _account, the user to update the reward score to
     */
    function updateRewardScore(address _account, uint256 _oldRewardScore) internal {
        // Prevent any staking balance change from falling within the danger threshold
        require(_totalBalances[_account] == 0 || _totalBalances[_account] >= STAKING_SAFETY_MINIMUM, "STAKING_SAFETY_MINIMUM");
        // Prevent any fees paid change from falling witihin the danger threshold
        require(_feesPaid[_account] == 0 || _feesPaid[_account] >= FEES_PAID_SAFETY_MINIMUM, "FEES_PAID_SAFETY_MINIMUM");
        
        uint256 newRewardScore = 0;
        if((lastTradeUserEpoch[_account] == currentEpoch) && (_totalBalances[_account] > 0)) {
            newRewardScore = uint256(fixidity.power_any(int256(_totalBalances[_account]), WEIGHT_STAKING)) * (uint256(fixidity.power_any(int256(_feesPaid[_account]), WEIGHT_FEES)));
        }

        if(lastTradeUserEpoch[_account] < currentEpoch) {
            _oldRewardScore = 0;
        }

        _rewardScores[_account] = newRewardScore;
        _totalRewardScore = _totalRewardScore  - _oldRewardScore + newRewardScore;

    }

    /*
     * @notice stake the requested tokens by the user
     * @param _amount: uint256, containing the number of tokens to stake
     */
    function stake(uint256 _amount) override external nonReentrant notPaused updateRewards(msg.sender) {
        require(_amount > 0, "StakingRewards: Cannot Stake 0");

        // Update caller balance
        _totalBalances[msg.sender] += _amount;
        _totalSupply += _amount;

        updateRewardScore(msg.sender, _rewardScores[msg.sender]);
        stakingToken.transferFrom(msg.sender, address(this), _amount);

        emit Staked(msg.sender, _amount);
    }

    /*
     * @notice unstake and withdraw the requested tokens by the user
     * @param _amount: uint256, containing the number of tokens to stake
     */
    function unstake(uint256 _amount) override public nonReentrant updateRewards(msg.sender) {
        require(_amount > 0, "StakingRewards: Cannot Unstake 0");
        require(stakedBalanceOf(msg.sender) >= _amount, "StakingRewards: Invalid Amount");

        // Update caller balance
        _totalBalances[msg.sender] -= _amount;
        _totalSupply -=  _amount;

        updateRewardScore(msg.sender, _rewardScores[msg.sender]);
        stakingToken.transfer(msg.sender, _amount);

        emit Unstaked(msg.sender, _amount);
    }

    /*
     * @notice Function transferring the accumulated rewards for the caller address and updating the state mapping 
     * containing the current rewards
     */
    function getRewards() override public updateRewards(msg.sender) nonReentrant {
        uint256 reward = rewards[msg.sender];
        if (reward > 0) {
            rewards[msg.sender] = 0;
            
            // Send the rewards to Escrow for 1 year
            stakingToken.transfer(address(rewardEscrow), reward);
            rewardEscrow.appendVestingEntry(msg.sender, reward, 52 weeks);
            emit RewardPaid(msg.sender, reward);
        }
    }

    /*
     * @notice Function handling the exit of the protocol of the caller:
     * - Unstake and withdraw all tokens
     * - Transfers all rewards to caller's address
     */
    function exit() override external {
        unstake(stakedBalanceOf(msg.sender));
        getRewards();
    }

    /*
     * @notice Function called from RewardEscrow to accumulate escrowed tokens into rewards
     * @param _account: address escrowing the rewards
     * @param _amount: uint256, amount escrowed
     */
    function stakeEscrow(
        address _account, 
        uint256 _amount
    ) 
        override 
        public 
        notPaused 
        onlyRewardEscrow 
        updateRewards(_account) 
    {
        _totalBalances[_account] +=  _amount;
        _totalSupply +=  _amount;
        _escrowedBalances[_account] +=  _amount;
        updateRewardScore(msg.sender, _rewardScores[msg.sender]);
        emit EscrowStaked(_account, _amount);
    }

    /*
     * @notice Function called from RewardEscrow (vest) to deduct the escrowed tokens and not accumulate rewards
     * @param _account: address escrowing the rewards
     * @param _amount: uint256, amount escrowed
     */
    function unstakeEscrow(address _account, uint256 _amount) override public nonReentrant onlyRewardEscrow updateRewards(_account) {
        require(_escrowedBalances[_account] >= _amount);
        _totalBalances[_account] -= _amount;
        _totalSupply -= _amount;
        _escrowedBalances[_account] -= _amount;
        updateRewardScore(msg.sender, _rewardScores[msg.sender]);
        emit EscrowUnstaked(_account, _amount);
    }

    /* ========== RESTRICTED FUNCTIONS ========== */

    /*
     * @notice Function used to set the rewards for the next epoch
     * @param reward, total amount to distribute
     */  
    function setRewards(uint256 reward) override external onlySupplySchedule updateRewards(address(0)) {
        if (block.timestamp >= periodFinish) {
            rewardRate = reward / WEEK;
        } else {
            uint256 remaining = periodFinish - block.timestamp;
            // @notice this is previous rewardRate
            uint256 leftover = remaining * rewardRate;
            rewardRate = reward + (leftover / WEEK);
        }

        rewardRateStaking = rewardRate * percentageStaking / MAX_BPS;
        rewardRateTrading = rewardRate * percentageTrading / MAX_BPS;

        lastUpdateTime = block.timestamp;
        periodFinish = block.timestamp + WEEK;
        emit RewardAdded(reward);
    }

    // @notice Added to support recovering LP Rewards from other systems such as BAL to be distributed to holders
    function recoverERC20(address tokenAddress, uint256 tokenAmount) external onlyOwner {
        require(tokenAddress != address(stakingToken), "StakingRewards: Invalid Token Address");
        IERC20(tokenAddress).transfer(owner, tokenAmount);
        emit Recovered(tokenAddress, tokenAmount);
    }

    /*
     * @notice Function available for the owner to change the rewardEscrow contract to use
     * @param address of the rewardEsxrow contract to use
     */
    function setRewardEscrow(address _rewardEscrow) external onlyOwner {
        // solhint-disable-next-line
        require(
            IRewardEscrow(_rewardEscrow).getKwentaAddress() == address(stakingToken), 
            "staking token address not equal to RewardEscrow KWENTA address"
        );
        rewardEscrow = IRewardEscrow(_rewardEscrow);
        emit RewardEscrowUpdated(address(_rewardEscrow));
    }

    /*
     * @notice Function available for the owner to change the exchangerProxy contract to use
     * @param address of the exchanger proxy to use
     */
    function setExchangerProxy(address _exchangerProxy) external onlyOwner {
        require(_exchangerProxy != address(0), "StakingRewards: Invalid Address");
        exchangerProxy = _exchangerProxy;
        emit ExchangerProxyUpdated(_exchangerProxy);
    }

    /* ========== PROXY FUNCTIONS ========== */
    
    /*
     * @notice Necessary override for Open Zeppelin UUPS proxy to make sure the owner logic is included
     */
    function _authorizeUpgrade(address newImplementation) internal override onlyOwner {}
}<|MERGE_RESOLUTION|>--- conflicted
+++ resolved
@@ -367,28 +367,6 @@
     }
 
     /**
-<<<<<<< HEAD
-     * @notice Set the day of the week the reward epochs start
-     * @dev As UNIX times started on a Thursday (January 1st 1970), shift n days as necessary, e.g. to start
-     * on a Monday go 3 days prior (Wednesday, Tuesday, Monday), the remaining options are:
-     * Friday: 6
-     * Saturday: 5
-     * Sunday: 4 
-     * Monday: 3
-     * Tuesday: 2
-     * Wednesday: 1
-     * Thursday: 0
-     * @param newWeeklyStart the number of days to shift
-     */
-    function setWeeklyStartRewards(uint256 newWeeklyStart) external onlyOwner {
-        require(newWeeklyStart < 7, "StakingRewards: Invalid Start");
-        weeklyStartRewards = newWeeklyStart;
-        emit WeeklyStartRewardsSet(newWeeklyStart);
-    }
-
-    /**
-=======
->>>>>>> 7827c0fe
      * @notice If this is the first interaction with the contract in a new Epoch, save the rewardPerRewardScore
      * in the epochs mapping
      */
