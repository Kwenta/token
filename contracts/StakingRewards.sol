--- conflicted
+++ resolved
@@ -417,19 +417,11 @@
     }
 
     /*
-<<<<<<< HEAD
-    * @notice Function called from RewardEscrow (append vesting entry) to accumulate escrowed tokens into rewards
-    * @param _account: address escrowing the rewards
-    * @param _amount: uint256, amount escrowed
-    */
-    function stakeEscrow(address _account, uint256 _amount) override public onlyRewardEscrow updateRewards(_account) {
-=======
      * @notice Function called from RewardEscrow (append vesting entry) to accumulate escrowed tokens into rewards
      * @param _account: address escrowing the rewards
      * @param _amount: uint256, amount escrowed
      */
-    function stakeEscrow(address _account, uint256 _amount) public onlyRewardEscrow updateRewards(_account) {
->>>>>>> b56ca37b
+    function stakeEscrow(address _account, uint256 _amount) override public onlyRewardEscrow updateRewards(_account) {
         _totalBalances[_account] +=  _amount;
         _totalSupply +=  _amount;
         _escrowedBalances[_account] +=  _amount;
@@ -438,19 +430,11 @@
     }
 
     /*
-<<<<<<< HEAD
-    * @notice Function called from RewardEscrow (vest) to deduct the escrowed tokens and not accumulate rewards
-    * @param _account: address escrowing the rewards
-    * @param _amount: uint256, amount escrowed
-    */
-    function unstakeEscrow(address _account, uint256 _amount) override public nonReentrant onlyRewardEscrow updateRewards(_account) {
-=======
      * @notice Function called from RewardEscrow (vest) to deduct the escrowed tokens and not accumulate rewards
      * @param _account: address escrowing the rewards
      * @param _amount: uint256, amount escrowed
      */
-    function unstakeEscrow(address _account, uint256 _amount) public nonReentrant onlyRewardEscrow updateRewards(_account) {
->>>>>>> b56ca37b
+    function unstakeEscrow(address _account, uint256 _amount) override public nonReentrant onlyRewardEscrow updateRewards(_account) {
         require(_escrowedBalances[_account] >= _amount);
         _totalBalances[_account] -= _amount;
         _totalSupply -= _amount;
