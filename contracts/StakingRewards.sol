// SPDX-License-Identifier: MIT
pragma solidity ^0.8.0;

// Import necessary contracts for math operations and Token handling
import "@openzeppelin/contracts/utils/math/Math.sol";
import "@openzeppelin/contracts-upgradeable/security/ReentrancyGuardUpgradeable.sol";
import "@openzeppelin/contracts-upgradeable/proxy/utils/UUPSUpgradeable.sol";
import "./libraries/FixidityLib.sol";
import "./libraries/ExponentLib.sol";
import "./libraries/LogarithmLib.sol";
import "./interfaces/IStakingRewards.sol";
// Import SupplySchedule interface for access control of setReward
import "./interfaces/ISupplySchedule.sol";

// Inheritance
import "./utils/Pausable.sol";
// Import RewardEscrow contract for Escrow interactions
import "./RewardEscrow.sol";

/*
    StakingRewards contract for Kwenta responsible for:
    - Staking KWENTA tokens
    - Withdrawing KWENTA tokens
    - Updating staker and trader scores
    - Calculating and notifying rewards
*/
contract StakingRewards is IStakingRewards, ReentrancyGuardUpgradeable, Pausable, UUPSUpgradeable {
    using FixidityLib for FixidityLib.Fixidity;
    using ExponentLib for FixidityLib.Fixidity;

    /* ========== STATE VARIABLES ========== */

    FixidityLib.Fixidity private fixidity;

    // Reward Escrow
    RewardEscrow public rewardEscrow;

    // Supply Schedule
    ISupplySchedule public supplySchedule;

    // ExchangerProxy
    address private exchangerProxy;

    // Tokens to stake and reward
    IERC20 public override rewardsToken;
    IERC20 public stakingToken;
    // Time handling:
    // Time where new reward epoch finishes 
    uint256 public periodFinish;
    uint256 public weeklyStartRewards;
    // Reward rate per second for next epoch
    uint256 public rewardRate;
    uint256 public rewardRateStaking;
    uint256 public rewardRateTrading;
    // Last Update Time for staking Rewards
    uint256 private lastUpdateTime;
    // Last reward per token staked
    uint256 private rewardPerTokenStored;
    uint256 public currentEpoch;
    
    // Save the date of the latest interaction for each address (Trading Rewards)
    mapping(address => uint256) private lastTradeUserEpoch;
    // Save the rewardPerRewardScore of each epoch for backward reward calculation
    mapping(uint256 => uint256) private epochRewardPerRewardScore;
    // Save the latest reward per Token applicable for each address (Staking Rewards)
    mapping(address => uint256) private userRewardPerTokenPaid;
    // Rewards due to each account
    mapping(address => uint256) public rewards;

    // Total RewardsScore
    uint256 private _totalRewardScore;
    // Total tokens included in rewards (both staked and escrowed)
    uint256 private _totalSupply;
    
    // Tokens escrowed for each address
    mapping(address => uint256) private _escrowedBalances;
    // Fees paid for each address
    mapping(address => uint256) private _feesPaid;
    // Save the latest total token to account for rewards (staked + escrowed rewards)
    mapping(address => uint256) private _totalBalances;
    // Save the rewardScore per address
    mapping(address => uint256) private _rewardScores;
    // Division of rewards between staking and trading
    uint256 public PERCENTAGE_STAKING;
    uint256 public PERCENTAGE_TRADING;
    
    // Decimals calculations
    uint256 private constant MAX_BPS = 10_000;
    uint256 private constant DECIMALS_DIFFERENCE = 1e30;
    // Constant to return the reward scores with the correct decimal precision
    uint256 private constant TOKEN_DECIMALS = 1e18;
    // Needs to be int256 for power library, root to calculate is equal to 0.7
    int256 public WEIGHT_FEES;
    // Needs to be int256 for power library, root to calculate is equal to 0.3
    int256 public WEIGHT_STAKING;
    // Time constants
    uint256 private constant DAY = 1 days;
    uint256 private constant WEEK = 7 days;

    uint256 public constant STAKING_SAFETY_MINIMUM = 1e4;
    uint256 public constant FEES_PAID_SAFETY_MINIMUM = 1e12;

    /* ========== EVENTS ========== */

    event RewardAdded(uint256 reward, uint256 nEpochs);
    event Staked(address indexed user, uint256 amount);
    event Withdrawn(address indexed user, uint256 amount);
    event RewardPaid(address indexed user, uint256 reward);
    event RewardsDurationUpdated(uint256 newDuration);
    event Recovered(address token, uint256 amount);
    event EscrowStaked(address account, uint256 amount);
    event EscrowUnstaked(address account, uint256 amount);
    event RewardEscrowUpdated(address account);
    event ExchangerProxyUpdated(address account);
    
    /* ========== INITIALIZER ========== */
    
    function initialize(
        address _owner,
        address _rewardsToken,
        address _stakingToken,
        address _rewardEscrow,
        address _supplySchedule,
        uint256 _weeklyStartRewards
    ) public initializer {
        __Pausable_init(_owner);

        __ReentrancyGuard_init();

        periodFinish = 0;
        rewardRate = 0;

        rewardsToken = IERC20(_rewardsToken);
        stakingToken = IERC20(_stakingToken);
        fixidity.init(18);

        rewardEscrow = RewardEscrow(_rewardEscrow);
        supplySchedule = ISupplySchedule(_supplySchedule);

        PERCENTAGE_STAKING = 8_000;
        PERCENTAGE_TRADING = 2_000;

        WEIGHT_STAKING = 3e17;
        WEIGHT_FEES = 7e17;

        weeklyStartRewards = _weeklyStartRewards;
    }

    /* ========== VIEWS ========== */

    /*
     * @notice Getter function for the state variable _totalRewardScore
     * Divided by 1e18 as during the calculation we are multiplying two 18 decimal numbers, ending up with 
     * a 36 precision number. To avoid losing any precision by scaling it down during internal calculations,
     * we only scale it down for the getters
     * @return sum of all rewardScores
     */
    function totalRewardScore() override public view returns (uint256) {
        return _totalRewardScore / TOKEN_DECIMALS;
    }

    /*
     * @notice Getter function for the staked balance of an account
     * @param account address to check token balance of
     * @return token balance of specified account
     */
    function stakedBalanceOf(address account) override public view returns (uint256) {
        return _totalBalances[account] - _escrowedBalances[account];
    }

    /*
     * @notice Getter function for the reward score of an account
     * Divided by 1e18 as during the calculation we are multiplying two 18 decimal numbers, ending up with 
     * a 36 precision number. To avoid losing any precision by scaling it down during internal calculations,
     * we only scale it down for the getters
     * @param account address to check the reward score of
     * @return reward score of specified account
     */
    function rewardScoreOf(address account) override external view returns (uint256) {
        return _rewardScores[account] / TOKEN_DECIMALS;
    }

    /*
     * @notice Getter function for the total balances of an account (staked + escrowed rewards)
     * @param account address to check the total balance of
     * @return total balance of specified account
     */
    function totalBalanceOf(address account) override external view returns (uint256) {
        return _totalBalances[account];
    }

    /*
     * @notice Getter function for the escrowed balance of an account
     * @param account address to check the escrowed balance of
     * @return escrowed balance of specified account
     */
    function escrowedBalanceOf(address account) override external view returns (uint256) {
        return _escrowedBalances[account];
    }

    /*
     * @notice Getter function for the reward per reward score of a past epoch
     * @param id of the week to get the reward
     * @return reward per reward score of specified week
     */
    function rewardPerRewardScoreOfEpoch(uint256 _epoch) override external view returns (uint256) {
        return epochRewardPerRewardScore[_epoch];
    }

    /*
     * @notice Getter function for the total fees paid by an account
     * @param account address to check the fees balance of
     * @return fees of specified account
     */
    function feesPaidBy(address account) override external view returns (uint256) {
        return _feesPaid[account];
    }

    /*
     * @notice Calculate if we are still in the reward epoch or we reached periodFinish
     * @return Max date to sum rewards, either now or period finish
     */
    function lastTimeRewardApplicable() override public view returns (uint256) {
        return Math.min(block.timestamp, periodFinish);
    }

    /*
     * @notice Calculate the reward distribution per token based on the time elapsed and current value of totalSupply
     * @return corresponding reward per token stored
     */
    function rewardPerToken() override public view returns (uint256) {
        if (_totalSupply == 0) {
            return rewardPerTokenStored;
        }
        return
            rewardPerTokenStored + (
                (lastTimeRewardApplicable() - lastUpdateTime) * rewardRateStaking * DECIMALS_DIFFERENCE / _totalSupply
            );
    }

    /*
     * @notice Function calculating the rewards earned by an account between the current call moment and the latest change in
     * reward score. The function divides the reward score by the total amount, accounts for the changes between now and the 
     * last changes (deducting userRewardPerRewardScorePaid) and adds the result to the existing rewards balance of the account
     * @param account to calculate the earned rewards
     * @return uint256 containing the total rewards due to account
     */
    function earned(address account) override public view returns(uint256) {
        uint256 stakingRewards = _totalBalances[account] * (rewardPerToken() - userRewardPerTokenPaid[account]) / DECIMALS_DIFFERENCE;
        uint256 tradingRewards = 0;
        if (lastTradeUserEpoch[account] < currentEpoch) {
            tradingRewards = _rewardScores[account] * epochRewardPerRewardScore[lastTradeUserEpoch[account]] / DECIMALS_DIFFERENCE;
        }
        return stakingRewards + tradingRewards + rewards[account];
    }

    /**
     * @notice Calculate the reward epoch for a specific date, taking into account the day they start
     * @param _date to calculate the reward epoch for
     * @return uint256 containing the date of the start of the epoch
     */
    function getEpochForDate(uint256 _date) internal view returns(uint256) {
        _date = (_date / DAY) * DAY;
        uint256 naturalEpoch = (_date / WEEK) * WEEK;

        if (_date - naturalEpoch >= (7 - weeklyStartRewards) * DAY) {
            return naturalEpoch + WEEK - weeklyStartRewards * DAY;
        } else {
            return naturalEpoch - weeklyStartRewards*DAY;
        }

    }

    /* ========== MUTATIVE FUNCTIONS ========== */

    /**
     * @notice Set the % distribution between staking and trading
     * @dev Only the owner can use this function and parameters should be in base 10_000 (80% = 8_000)
     * @param _percentageStaking the % of rewards to distribute to staking scores
     * @param _percentageTrading the % of rewards to distribute to reward scores
     */
    function setPercentageRewards(uint256 _percentageStaking, uint256 _percentageTrading) override external onlyOwner {
        require(_percentageTrading + _percentageStaking == 10_000);
        PERCENTAGE_STAKING = _percentageStaking;
        PERCENTAGE_TRADING = _percentageTrading;
    }

    /**
     * @notice Set the day of the week the reward epochs start
     * @dev As UNIX times started on a Thursday (January 1st 1970), shift n days as necessary, e.g. to start
     * on a Monday go 3 days prior (Wednesday, Tuesday, Monday), the remaining options are:
     * Friday: 6
     * Saturday: 5
     * Sunday: 4 
     * Monday: 3
     * Tuesday: 2
     * Wednesday: 1
     * Thursday: 0
     * @param newWeeklyStart the number of days to shift
     */
    function setWeeklyStartRewards(uint256 newWeeklyStart) external onlyOwner {
        require(newWeeklyStart < 7);
        weeklyStartRewards = newWeeklyStart;
    }

    /**
     * @notice If this is the first interaction with the contract in a new Epoch, save the rewardPerRewardScore
     * in the epochs mapping
     */
    function updateRewardEpoch() internal {
        // Dividing by week to get the last batch of 7 days, as UNIX started in 1970/01/01 (Thursday), we
        // go back 3 days to start a Monday
        uint256 newEpoch = getEpochForDate(block.timestamp);

        if(newEpoch > currentEpoch) {
            // Save rewardRateTrading * WEEK / _totalRewardScore to epoch mapping
            if(_totalRewardScore > 0 && currentEpoch < getEpochForDate(periodFinish)) {
                epochRewardPerRewardScore[currentEpoch] = rewardRateTrading * WEEK * DECIMALS_DIFFERENCE / _totalRewardScore;
            }
            _totalRewardScore = 0;
            currentEpoch = newEpoch;
        }

    }

    /*
     * @notice Function called by the ExchangerProxy updating the fees paid by each account and the contribution
     * to the total reward scores
     * @param _trader: address, for which to update the score
     * @param _feesPaid: uint256, total fees paid in this period
     */
    function updateTraderScore(address _trader, uint256 _newFeesPaid) override external onlyExchangerProxy updateRewards(_trader) {
        uint256 oldRewardScore = _rewardScores[_trader];
        if (lastTradeUserEpoch[_trader] < currentEpoch) {
            _feesPaid[_trader] = _newFeesPaid;
            lastTradeUserEpoch[_trader] = currentEpoch;
            oldRewardScore = 0;
        } else {
            _feesPaid[_trader] += _newFeesPaid;
        }
        updateRewardScore(_trader, oldRewardScore);
    }

    /*
     * @notice update the reward score:
     * - if there hasn´t been a trade in the currentEpoch, return 0
     * - if there has, update the reward score
     * @param _account, the user to update the reward score to
     */
    function updateRewardScore(address _account, uint256 _oldRewardScore) internal {
        // Prevent any staking balance change from falling within the danger threshold
        require(_totalBalances[_account] == 0 || _totalBalances[_account] >= STAKING_SAFETY_MINIMUM, "STAKING_SAFETY_MINIMUM");
        // Prevent any fees paid change from falling witihin the danger threshold
        require(_feesPaid[_account] == 0 || _feesPaid[_account] >= FEES_PAID_SAFETY_MINIMUM, "FEES_PAID_SAFETY_MINIMUM");
        
        uint256 newRewardScore = 0;
        if((lastTradeUserEpoch[_account] == currentEpoch) && (_totalBalances[_account] > 0)) {
            newRewardScore = uint256(fixidity.power_any(int256(_totalBalances[_account]), WEIGHT_STAKING)) * (uint256(fixidity.power_any(int256(_feesPaid[_account]), WEIGHT_FEES)));
        }

        if(lastTradeUserEpoch[_account] < currentEpoch) {
            _oldRewardScore = 0;
        }

        _rewardScores[_account] = newRewardScore;
        _totalRewardScore = _totalRewardScore  - _oldRewardScore + newRewardScore;

    }


    /*
     * @notice Function staking the requested tokens by the user.
     * @param _amount: uint256, containing the number of tokens to stake
     */
    function stake(uint256 _amount) override external nonReentrant notPaused updateRewards(msg.sender) {
        require(_amount > 0);
        // Update caller balance
        _totalBalances[msg.sender] += _amount;
        _totalSupply += _amount;
        updateRewardScore(msg.sender, _rewardScores[msg.sender]);
        stakingToken.transferFrom(msg.sender, address(this), _amount);
        emit Staked(msg.sender, _amount);
    }

    /*
     * @notice Function withdrawing the requested tokens by the user.
     * @param _amount: uint256, containing the number of tokens to stake
     */
    function withdraw(uint256 _amount) override public nonReentrant updateRewards(msg.sender) {
        require(_amount > 0, "Cannot withdraw 0");
        require(stakedBalanceOf(msg.sender) >= _amount);
        // Update caller balance
        _totalBalances[msg.sender] -= _amount;
        _totalSupply -=  _amount;
        updateRewardScore(msg.sender, _rewardScores[msg.sender]);
        stakingToken.transfer(msg.sender, _amount);
        emit Withdrawn(msg.sender, _amount);
    }

    /*
     * @notice Function transferring the accumulated rewards for the caller address and updating the state mapping 
     * containing the current rewards
     */
    function getReward() override public updateRewards(msg.sender) nonReentrant {
        uint256 reward = rewards[msg.sender];
        if (reward > 0) {
            rewards[msg.sender] = 0;
            
            // Send the rewards to Escrow for 1 year
            stakingToken.transfer(address(rewardEscrow), reward);
            rewardEscrow.appendVestingEntry(msg.sender, reward, 52 weeks);
            emit RewardPaid(msg.sender, reward);
        }
    }

    /*
     * @notice Function handling the exit of the protocol of the caller:
     * - Withdraws all tokens
     * - Transfers all rewards to caller's address
     */
    function exit() override external {
        withdraw(stakedBalanceOf(msg.sender));
        getReward();
    }

    /*
     * @notice Function called from RewardEscrow to accumulate escrowed tokens into rewards
     * @param _account: address escrowing the rewards
     * @param _amount: uint256, amount escrowed
     */
    function stakeEscrow(address _account, uint256 _amount) override public onlyRewardEscrow updateRewards(_account) {
        _totalBalances[_account] +=  _amount;
        _totalSupply +=  _amount;
        _escrowedBalances[_account] +=  _amount;
        updateRewardScore(msg.sender, _rewardScores[msg.sender]);
        emit EscrowStaked(_account, _amount);
    }

    /*
     * @notice Function called from RewardEscrow (vest) to deduct the escrowed tokens and not accumulate rewards
     * @param _account: address escrowing the rewards
     * @param _amount: uint256, amount escrowed
     */
    function unstakeEscrow(address _account, uint256 _amount) override public nonReentrant onlyRewardEscrow updateRewards(_account) {
        require(_escrowedBalances[_account] >= _amount);
        _totalBalances[_account] -= _amount;
        _totalSupply -= _amount;
        _escrowedBalances[_account] -= _amount;
        updateRewardScore(msg.sender, _rewardScores[msg.sender]);
        emit EscrowUnstaked(_account, _amount);
    }

    /* ========== RESTRICTED FUNCTIONS ========== */

    /*
     * @notice Function used to set the rewards for the next epoch
     * @param reward, total amount to distribute
     */  
    function setRewards(uint256 reward) override external onlySupplySchedule updateRewards(address(0)) {
        if (block.timestamp >= periodFinish) {
            rewardRate = reward / WEEK;
        } else {
            uint256 remaining = periodFinish - block.timestamp;
            // @notice this is previous rewardRate
            uint256 leftover = remaining * rewardRate;
            rewardRate = reward + (leftover / WEEK);
        }

        rewardRateStaking = rewardRate * PERCENTAGE_STAKING / MAX_BPS;
        rewardRateTrading = rewardRate * PERCENTAGE_TRADING / MAX_BPS;

        uint256 balance = rewardsToken.balanceOf(address(this));
        require(reward <= balance);

        lastUpdateTime = block.timestamp;
        periodFinish = block.timestamp + WEEK;
        emit RewardAdded(reward);
    }

    // @notice Added to support recovering LP Rewards from other systems such as BAL to be distributed to holders
    function recoverERC20(address tokenAddress, uint256 tokenAmount) external onlyOwner {
        require(tokenAddress != address(rewardsToken));
        require(tokenAddress != address(stakingToken));
        IERC20(tokenAddress).transfer(owner, tokenAmount);
        emit Recovered(tokenAddress, tokenAmount);
    }

    /*
     * @notice Function available for the owner to change the rewardEscrow contract to use
     * @param address of the rewardEsxrow contract to use
     */
    function setRewardEscrow(address _rewardEscrow) external onlyOwner {
        require(
            address(RewardEscrow(_rewardEscrow).kwenta()) == address(stakingToken), 
            "staking token address not equal to RewardEscrow KWENTA address"
        );
        rewardEscrow = RewardEscrow(_rewardEscrow);
        emit RewardEscrowUpdated(address(_rewardEscrow));
    }

    /*
     * @notice Function available for the owner to change the exchangerProxy contract to use
     * @param address of the exchanger proxy to use
     */
    function setExchangerProxy(address _exchangerProxy) external onlyOwner {
        exchangerProxy = _exchangerProxy;
        emit ExchangerProxyUpdated(_exchangerProxy);
    }

    /* ========== MODIFIERS ========== */

    /*
     * @notice Modifier called each time an event changing the trading score is updated:
     * - update trader score
     * - notify reward amount
     * The modifier saves the state of the reward rate per fee until this point for the specific 
     * address to be able to calculate the marginal contribution to rewards afterwards and adds the accumulated
     * rewards since the last change to the account rewards
     * @param address to update rewards to
     */  
    modifier updateRewards(address account) {
        _updateRewards(account);
        _;
    }

    /*
     * @notice internal function used in the modifier with the same name to optimize bytecode
     */
    function _updateRewards(address account) internal {
        // Calculate the reward per unit of reward score applicable to the last stint of account
        rewardPerTokenStored = rewardPerToken();
        // Calculate if the epoch is finished or not
        lastUpdateTime = lastTimeRewardApplicable();
        updateRewardEpoch();
        if (account != address(0)) {
            // Add the rewards added during the last stint
            rewards[account] = earned(account);
            // Reset the reward score as we have already paid these trading rewards
            if (lastTradeUserEpoch[msg.sender] < currentEpoch) {
                _rewardScores[msg.sender] = 0;
            }
            // Reset the reward per token as we have already paid these staking rewards
            userRewardPerTokenPaid[account] = rewardPerTokenStored;
        }
    }

    /*
     * @notice access control modifier for exchanger proxy
     */
    modifier onlyExchangerProxy() {
        _onlyExchangerProxy();
        _;
    }

    /*
     * @notice internal function used in the modifier with the same name to optimize bytecode
     */
    function _onlyExchangerProxy() internal view {
        bool isEP = msg.sender == address(exchangerProxy);

        require(isEP);
    }

    /*
     * @notice access control modifier for rewardEscrow
     */
    modifier onlyRewardEscrow() {
        _onlyRewardEscrow();
        _;
    }

    /*
     * @notice internal function used in the modifier with the same name to optimize bytecode
     */
    function _onlyRewardEscrow() internal view {
        bool isRE = msg.sender == address(rewardEscrow);

        require(isRE);
    }

    /*
     * @notice access control modifier for rewardEscrow
     */
    modifier onlySupplySchedule() {
        _onlySupplySchedule();
        _;
    }

    /*
     * @notice internal function used in the modifier with the same name to optimize bytecode
     */
    function _onlySupplySchedule() internal view {
        bool isSS = msg.sender == address(supplySchedule);

        require(isSS);
    }

<<<<<<< HEAD


    /* ========== EVENTS ========== */

    event RewardAdded(uint256 reward);
    event Staked(address indexed user, uint256 amount);
    event Withdrawn(address indexed user, uint256 amount);
    event RewardPaid(address indexed user, uint256 reward);
    event Recovered(address token, uint256 amount);
    event EscrowStaked(address account, uint256 amount);
    event EscrowUnstaked(address account, uint256 amount);
    event RewardEscrowUpdated(address account);
    event ExchangerProxyUpdated(address account);

=======
>>>>>>> 94bb150d
    /* ========== PROXY FUNCTIONS ========== */
    
    /*
     * @notice Necessary override for Open Zeppelin UUPS proxy to make sure the owner logic is included
     */
    function _authorizeUpgrade(address newImplementation) internal override onlyOwner {

    }

}<|MERGE_RESOLUTION|>--- conflicted
+++ resolved
@@ -595,23 +595,6 @@
         require(isSS);
     }
 
-<<<<<<< HEAD
-
-
-    /* ========== EVENTS ========== */
-
-    event RewardAdded(uint256 reward);
-    event Staked(address indexed user, uint256 amount);
-    event Withdrawn(address indexed user, uint256 amount);
-    event RewardPaid(address indexed user, uint256 reward);
-    event Recovered(address token, uint256 amount);
-    event EscrowStaked(address account, uint256 amount);
-    event EscrowUnstaked(address account, uint256 amount);
-    event RewardEscrowUpdated(address account);
-    event ExchangerProxyUpdated(address account);
-
-=======
->>>>>>> 94bb150d
     /* ========== PROXY FUNCTIONS ========== */
     
     /*
