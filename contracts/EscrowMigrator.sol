// SPDX-License-Identifier: MIT
pragma solidity 0.8.19;

// TODO: see if I can add a way to restart the process for a user

// Inheritance
import {IEscrowMigrator} from "./interfaces/IEscrowMigrator.sol";
import {Ownable2StepUpgradeable} from
    "@openzeppelin/contracts-upgradeable/access/Ownable2StepUpgradeable.sol";
import {PausableUpgradeable} from
    "@openzeppelin/contracts-upgradeable/security/PausableUpgradeable.sol";
import {UUPSUpgradeable} from "@openzeppelin/contracts-upgradeable/proxy/utils/UUPSUpgradeable.sol";

// Internal references
import {IKwenta} from "./interfaces/IKwenta.sol";
import {IRewardEscrowV2} from "./interfaces/IRewardEscrowV2.sol";
import {IStakingRewardsV2} from "./interfaces/IStakingRewardsV2.sol";
import {IRewardEscrow} from "./interfaces/IRewardEscrow.sol";
import {IStakingRewards} from "./interfaces/IStakingRewards.sol";
import {IStakingRewardsV2Integrator} from "./interfaces/IStakingRewardsV2Integrator.sol";

contract EscrowMigrator is
    IEscrowMigrator,
    Ownable2StepUpgradeable,
    PausableUpgradeable,
    UUPSUpgradeable
{
    /*///////////////////////////////////////////////////////////////
                        CONSTANTS/IMMUTABLES
    ///////////////////////////////////////////////////////////////*/

    /// @notice Contract for KWENTA ERC20 token
    /// @custom:oz-upgrades-unsafe-allow state-variable-immutable
    IKwenta public immutable kwenta;

    /// @notice Contract for RewardEscrowV1
    /// @custom:oz-upgrades-unsafe-allow state-variable-immutable
    IRewardEscrow public immutable rewardEscrowV1;

    /// @notice Contract for RewardEscrowV1
    /// @custom:oz-upgrades-unsafe-allow state-variable-immutable
    IRewardEscrowV2 public immutable rewardEscrowV2;

    /// @notice Contract for StakingRewardsV1
    /// @custom:oz-upgrades-unsafe-allow state-variable-immutable
    IStakingRewards public immutable stakingRewardsV1;

    /// @notice Contract for StakingRewardsV2
    /// @custom:oz-upgrades-unsafe-allow state-variable-immutable
    IStakingRewardsV2 public immutable stakingRewardsV2;

    /*//////////////////////////////////////////////////////////////
                                 STATE
    //////////////////////////////////////////////////////////////*/

    // TODO: add these and think about global accounting
    // uint256 public totalConfirmed;
    // uint256 public totalMigrated;
    // TODO: add this value to state check tests
    uint256 public totalRegistered;

    mapping(address => mapping(uint256 => VestingEntry)) public registeredVestingSchedules;

    mapping(address => MigrationStatus) public migrationStatus;

    mapping(address => uint256) public escrowVestedAtStart;

    mapping(address => uint256) public toPayForMigration;

    // TODO: consider just storing numberOfRegisterdEntries intead of the array
    mapping(address => uint256[]) public registeredEntryIDs;

    mapping(address => uint256) public numberOfConfirmedEntries;

    mapping(address => uint256) public numberOfMigratedEntries;

    /*///////////////////////////////////////////////////////////////
                        CONSTRUCTOR / INITIALIZER
    ///////////////////////////////////////////////////////////////*/

    /// @dev disable default constructor for disable implementation contract
    /// Actual contract construction will take place in the initialize function via proxy
    /// @custom:oz-upgrades-unsafe-allow constructor
    constructor(
        address _kwenta,
        address _rewardEscrowV1,
        address _rewardEscrowV2,
        address _stakingRewardsV1,
        address _stakingRewardsV2
    ) {
        if (_kwenta == address(0)) revert ZeroAddress();
        if (_rewardEscrowV1 == address(0)) revert ZeroAddress();
        if (_rewardEscrowV2 == address(0)) revert ZeroAddress();

        kwenta = IKwenta(_kwenta);
        rewardEscrowV1 = IRewardEscrow(_rewardEscrowV1);
        rewardEscrowV2 = IRewardEscrowV2(_rewardEscrowV2);
        stakingRewardsV1 = IStakingRewards(_stakingRewardsV1);
        stakingRewardsV2 = IStakingRewardsV2(_stakingRewardsV2);

        _disableInitializers();
    }

    /// @inheritdoc IEscrowMigrator
    function initialize(address _contractOwner) external override initializer {
        if (_contractOwner == address(0)) revert ZeroAddress();

        // Initialize inherited contracts
        __Ownable2Step_init();
        __Pausable_init();
        __UUPSUpgradeable_init();

        // transfer ownership
        _transferOwnership(_contractOwner);
    }

    /*//////////////////////////////////////////////////////////////
                                 VIEWS
    //////////////////////////////////////////////////////////////*/
    function numberOfRegisteredEntries(address account) public view returns (uint256) {
        return registeredEntryIDs[account].length;
    }

    /*//////////////////////////////////////////////////////////////
                          EOA MIGRATION STEPS
    //////////////////////////////////////////////////////////////*/

    // step 1: initiate & register entries for migration
    /// @dev WARNING: If the user vests non-registerd entries after this step (and before reaching the VESTING_CONFIRMED state)
    /// they will have to pay extra to migrate. The user should register all entries they want to migrate BEFORE vesting, otherwise it will not be
    /// possible to migrate them.
    /// @dev WARNING: To reiterate, if the user vests any entries that are not registered before reaching the VESTING_CONFIRMED state, they will have
    /// to pay extra for the migration. This is because the user will have to pay for the migration based on the total vested balance at the time of
    /// migration - but only registered entries will be created for them on V2
    function registerEntriesForVestingAndMigration(uint256[] calldata _entryIDs) external {
        _registerEntriesForVestingAndMigration(msg.sender, _entryIDs);
    }

    function _registerEntriesForVestingAndMigration(address account, uint256[] calldata _entryIDs)
        internal
    {
        if (stakingRewardsV1.earned(account) != 0) revert MustClaimStakingRewards();

        if (migrationStatus[account] == MigrationStatus.NOT_STARTED) {
            if (rewardEscrowV1.balanceOf(account) == 0) revert NoEscrowBalanceToMigrate();

            migrationStatus[account] = MigrationStatus.INITIATED;
            escrowVestedAtStart[account] = rewardEscrowV1.totalVestedAccountBalance(account);
        }

        if (
            migrationStatus[account] != MigrationStatus.INITIATED
            // allow the state to be REGISTERED so that users can register entries in batches
            && migrationStatus[account] != MigrationStatus.REGISTERED
        ) {
            revert MustBeInitiatedOrRegistered();
        }

        uint256 registeredEscrow;

        for (uint256 i = 0; i < _entryIDs.length; i++) {
            uint256 entryID = _entryIDs[i];

            // skip if already registered
            if (registeredVestingSchedules[account][entryID].endTime != 0) continue;

            (uint64 endTime, uint256 escrowAmount, uint256 duration) =
                rewardEscrowV1.getVestingEntry(account, entryID);

            // skip if entry is already vested or does not exist
            if (escrowAmount == 0) continue;
            // skip if entry is already fully mature (hence no need to migrate)
            if (endTime <= block.timestamp) continue;

            registeredVestingSchedules[account][entryID] = VestingEntry({
                endTime: endTime,
                escrowAmount: escrowAmount,
                duration: duration,
                confirmed: false,
                migrated: false
            });

            /// @dev A counter of numberOfRegisteredEntries would do, but this allows easier inspection
            registeredEntryIDs[account].push(entryID);
            registeredEscrow += escrowAmount;
        }

        /// @dev Simlarly this value is not needed, but just added for easier on-chain inspection
        totalRegistered += registeredEscrow;

        if (
            migrationStatus[account] != MigrationStatus.REGISTERED
                && registeredEntryIDs[account].length > 0
        ) {
            migrationStatus[account] = MigrationStatus.REGISTERED;
        }
    }

    // step 2: vest all entries and confirm
    /// @dev WARNING: After reaching the VESTING_CONFIRMED state, no further entries can be registered
    function confirmEntriesAreVested(uint256[] calldata _entryIDs) external {
        _confirmEntriesAreVested(msg.sender, _entryIDs);
    }

    function _confirmEntriesAreVested(address account, uint256[] calldata _entryIDs) internal {
        if (migrationStatus[account] != MigrationStatus.REGISTERED) {
            revert MustBeInRegisteredState();
        }

        for (uint256 i = 0; i < _entryIDs.length; i++) {
            uint256 entryID = _entryIDs[i];
            (, uint256 escrowAmount,) = rewardEscrowV1.getVestingEntry(account, entryID);
            VestingEntry storage registeredEntry = registeredVestingSchedules[account][entryID];

            // entry must have been registered
            if (registeredEntry.endTime == 0) continue;
            // cannot confirm twice
            if (registeredEntry.confirmed) continue;
            // if it is not zero, it hasn't been vested
            if (escrowAmount != 0) continue;

            registeredEntry.confirmed = true;
            numberOfConfirmedEntries[account]++;
        }

        if (numberOfConfirmedEntries[account] == numberOfRegisteredEntries(account)) {
            migrationStatus[account] = MigrationStatus.VESTING_CONFIRMED;
            /// @dev We do this calculation now and store it (rather than at the migrate step) to remove further possibility of the
            /// user doing the foot-gun of vesting unregistered entries after confirming - and hence having to pay extra to migrate
            toPayForMigration[account] =
                rewardEscrowV1.totalVestedAccountBalance(account) - escrowVestedAtStart[account];
        }
    }

    // TODO: how to prevent user footgun of vesting after confirming?
    // - could store totalVested at confirmation stage - if it has increased
    // we require them to register further entries?
    function _payForMigration(address account) internal {
        kwenta.transferFrom(msg.sender, address(this), toPayForMigration[account]);
        migrationStatus[account] = MigrationStatus.PAID;
    }

    // step 3: pay liquid kwenta for migration & migrate all registered entries
    function migrateConfirmedEntries(address to, uint256[] calldata _entryIDs) external {
        _migrateConfirmedEntries(msg.sender, to, _entryIDs);
    }

    function _migrateConfirmedEntries(address account, address to, uint256[] calldata _entryIDs)
        internal
    {
        if (migrationStatus[account] == MigrationStatus.VESTING_CONFIRMED) {
            _payForMigration(account);
        }

        if (migrationStatus[account] != MigrationStatus.PAID) {
            revert MustBeInPaidState();
        }

        // TODO: update to query this value
        uint256 cooldownTime = 2 weeks;

        for (uint256 i = 0; i < _entryIDs.length; i++) {
            uint256 entryID = _entryIDs[i];

            VestingEntry storage registeredEntry = registeredVestingSchedules[account][entryID];
            uint256 originalEscrowAmount = registeredEntry.escrowAmount;

            // TODO: think this check can be removed as it is already done in previous steps
            // skip if not registered
            if (registeredEntry.endTime == 0) continue;
            // skip if already migrated
            if (registeredEntry.migrated) continue;
            // entry must have been confirmed before migrating
            if (!registeredEntry.confirmed) continue;

<<<<<<< HEAD
            IRewardEscrowV2.VestingEntry memory entry = IRewardEscrowV2.VestingEntry({
                escrowAmount: originalEscrowAmount,
                duration: max(registeredEntry.duration, cooldownTime),
                endTime: uint64(max(registeredEntry.endTime, block.timestamp + cooldownTime)),
                earlyVestingFee: 90
            });

            kwenta.transfer(address(rewardEscrowV2), originalEscrowAmount);
            rewardEscrowV2.importEscrowEntry(to, entry);
=======
            (uint64 endTime, uint256 escrowAmount, uint256 duration) =
                rewardEscrowV1.getVestingEntry(account, entryID);

            // TODO: think this check can be removed as it is already done in the last step
            // skip if entry is not already vested
            if (escrowAmount != 0) continue;

            (uint256 newDuration, uint8 newEarlyVestingFee) =
                getNewEscrowEntryData(endTime, duration);

            kwenta.approve(address(rewardEscrowV2), originalEscrowAmount);
            rewardEscrowV2.createEscrowEntry(
                to, originalEscrowAmount, newDuration, newEarlyVestingFee
            );
>>>>>>> 52c62d09

            numberOfMigratedEntries[account]++;

            // update this so it cannot be migrated again
            registeredEntry.migrated = true;
        }

        if (numberOfMigratedEntries[account] == numberOfRegisteredEntries(account)) {
            migrationStatus[account] = MigrationStatus.COMPLETED;
        }
    }

    /*//////////////////////////////////////////////////////////////
                                HELPERS
    //////////////////////////////////////////////////////////////*/

    function getNewEscrowEntryData(uint64 originalEndTime, uint256 originalDuration)
        public
        view
        returns (uint256 newDuration, uint8 newEarlyVestingFee)
    {
        if (originalEndTime > block.timestamp) {
            uint256 timeRemaining = originalEndTime - block.timestamp;
            newDuration = timeRemaining;
            // max percentageLeft is 100 as timeRemaining cannot be larger than duration
            uint256 percentageLeft = timeRemaining * 100 / originalDuration;
            // 90% is the fixed early vesting fee for V1 entries
            // reduce based on the percentage of time remaining
            newEarlyVestingFee = uint8(percentageLeft * 90 / 100);

            if (newEarlyVestingFee < 50) {
                // uint256 currentlyShouldBeAbleToVest 
            }

            // TODO: possibly remove assert for gas savings
            assert(newEarlyVestingFee <= 90);
        }
        newDuration = max(newDuration, stakingRewardsV2.cooldownPeriod());
        newEarlyVestingFee =
            maxUint8(newEarlyVestingFee, rewardEscrowV2.MINIMUM_EARLY_VESTING_FEE());
    }

    function max(uint256 a, uint256 b) internal pure returns (uint256) {
        return a > b ? a : b;
    }

    function maxUint8(uint8 a, uint8 b) internal pure returns (uint8) {
        return a > b ? a : b;
    }

    /*//////////////////////////////////////////////////////////////
                       INTEGRATOR MIGRATION STEPS
    //////////////////////////////////////////////////////////////*/

    // step 1: initiate & register entries for migration
    function registerEntriesForIntegratorMigration(
        address _integrator,
        uint256[] calldata _entryIDs
    ) external {
        address beneficiary = IStakingRewardsV2Integrator(_integrator).beneficiary();
        if (beneficiary != msg.sender) revert NotApproved();
        _registerEntriesForVestingAndMigration(_integrator, _entryIDs);
    }

    // step 2: vest all entries and confirm
    function confirmIntegratorEntriesAreVested(address _integrator, uint256[] calldata _entryIDs)
        external
    {
        address beneficiary = IStakingRewardsV2Integrator(_integrator).beneficiary();
        if (beneficiary != msg.sender) revert NotApproved();
        _confirmEntriesAreVested(_integrator, _entryIDs);
    }

    // step 3: pay liquid kwenta for migration & migrate all registered entries
    function migrateRegisteredIntegratorEntries(
        address _integrator,
        address to,
        uint256[] calldata _entryIDs
    ) external {
        address beneficiary = IStakingRewardsV2Integrator(_integrator).beneficiary();
        if (beneficiary != msg.sender) revert NotApproved();
        _migrateConfirmedEntries(_integrator, to, _entryIDs);
    }

    /*//////////////////////////////////////////////////////////////
                             UPGRADEABILITY
    //////////////////////////////////////////////////////////////*/

    function _authorizeUpgrade(address _newImplementation) internal override onlyOwner {}

    /*///////////////////////////////////////////////////////////////
                                PAUSABLE
    ///////////////////////////////////////////////////////////////*/

    /// @inheritdoc IEscrowMigrator
    function pauseRewardEscrow() external override onlyOwner {
        _pause();
    }

    /// @inheritdoc IEscrowMigrator
    function unpauseRewardEscrow() external override onlyOwner {
        _unpause();
    }
}<|MERGE_RESOLUTION|>--- conflicted
+++ resolved
@@ -273,7 +273,6 @@
             // entry must have been confirmed before migrating
             if (!registeredEntry.confirmed) continue;
 
-<<<<<<< HEAD
             IRewardEscrowV2.VestingEntry memory entry = IRewardEscrowV2.VestingEntry({
                 escrowAmount: originalEscrowAmount,
                 duration: max(registeredEntry.duration, cooldownTime),
@@ -283,22 +282,6 @@
 
             kwenta.transfer(address(rewardEscrowV2), originalEscrowAmount);
             rewardEscrowV2.importEscrowEntry(to, entry);
-=======
-            (uint64 endTime, uint256 escrowAmount, uint256 duration) =
-                rewardEscrowV1.getVestingEntry(account, entryID);
-
-            // TODO: think this check can be removed as it is already done in the last step
-            // skip if entry is not already vested
-            if (escrowAmount != 0) continue;
-
-            (uint256 newDuration, uint8 newEarlyVestingFee) =
-                getNewEscrowEntryData(endTime, duration);
-
-            kwenta.approve(address(rewardEscrowV2), originalEscrowAmount);
-            rewardEscrowV2.createEscrowEntry(
-                to, originalEscrowAmount, newDuration, newEarlyVestingFee
-            );
->>>>>>> 52c62d09
 
             numberOfMigratedEntries[account]++;
 
