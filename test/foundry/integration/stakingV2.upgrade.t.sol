--- conflicted
+++ resolved
@@ -196,11 +196,7 @@
     {
         stakingRewardsV3Implementation = address(
             new MockStakingRewardsV3(
-<<<<<<< HEAD
-                address(kwenta), address(rewardEscrowV2), address(rewardsNotifier)
-=======
                 address(kwenta), address(usdc), address(rewardEscrowV2), address(rewardsNotifier)
->>>>>>> 0a73b0d4
             )
         );
     }
