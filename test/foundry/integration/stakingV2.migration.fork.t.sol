// SPDX-License-Identifier: GPL-3.0-or-later
pragma solidity 0.8.19;

import {console} from "forge-std/Test.sol";
import {StakingTestHelpers} from "../utils/helpers/StakingTestHelpers.t.sol";
import {Migrate} from "../../../scripts/Migrate.s.sol";
import {Kwenta} from "../../../contracts/Kwenta.sol";
import {RewardEscrow} from "../../../contracts/RewardEscrow.sol";
import {SupplySchedule} from "../../../contracts/SupplySchedule.sol";
import {StakingRewards} from "../../../contracts/StakingRewards.sol";
import "../utils/Constants.t.sol";

contract StakingV2MigrationForkTests is StakingTestHelpers {
    /*//////////////////////////////////////////////////////////////
                                SETUP
    //////////////////////////////////////////////////////////////*/

    function setUp() public override {
        vm.rollFork(OPTIMISM_BLOCK_NUMBER);

        // define main contracts
        kwenta = Kwenta(OPTIMISM_KWENTA_TOKEN);
        rewardEscrowV1 = RewardEscrow(OPTIMISM_REWARD_ESCROW_V1);
        supplySchedule = SupplySchedule(OPTIMISM_SUPPLY_SCHEDULE);
        stakingRewardsV1 = StakingRewards(OPTIMISM_STAKING_REWARDS_V1);

        // define main addresses
        owner = OPTIMISM_KWENTA_OWNER;
        treasury = OPTIMISM_TREASURY_DAO;
        user1 = OPTIMISM_RANDOM_STAKING_USER_1;
        user2 = createUser();

        // set owners address code to trick the test into allowing onlyOwner functions to be called via script
        vm.etch(owner, address(new Migrate()).code);

<<<<<<< HEAD
        (rewardEscrowV2, stakingRewardsV2, escrowMigrator, tokenDistributor,,,) = Migrate(
=======
        (rewardEscrowV2, stakingRewardsV2, escrowMigrator, earlyVestFeeDistributor) = Migrate(
>>>>>>> 95b656b0
            owner
        ).runCompleteMigrationProcess({
            _owner: owner,
            _kwenta: address(kwenta),
            _supplySchedule: address(supplySchedule),
            _treasuryDAO: treasury,
            _rewardEscrowV1: address(rewardEscrowV1),
            _printLogs: false
        });
    }

    /*//////////////////////////////////////////////////////////////
                                TESTS
    //////////////////////////////////////////////////////////////*/

    function test_Migrate_Then_Move_Funds_From_V1_To_V2_And_Generate_New_Rewards() public {
        uint256 user1StakedV1 = stakingRewardsV1.balanceOf(user1);
        uint256 user1EscrowStakedV1 = stakingRewardsV1.escrowedBalanceOf(user1);
        uint256 user1NonEscrowStakedV1 = stakingRewardsV1.nonEscrowedBalanceOf(user1);
        uint256 user1Earned = stakingRewardsV1.earned(user1);
        uint256 user1EscrowV1 = rewardEscrowV1.balanceOf(user1);
        uint256 v1TotalSupply = stakingRewardsV1.totalSupply();
        uint256 initialBalance = kwenta.balanceOf(user1);

        // Check user1 has non-zero values
        assertGt(user1StakedV1, 0);
        assertGt(user1EscrowStakedV1, 0);
        assertGt(user1NonEscrowStakedV1, 0);
        assertGt(user1Earned, 0);
        assertGt(user1EscrowV1, 0);

        // check v2 state before unstaking
        assertEq(user1StakedV1, stakingRewardsV1.balanceOf(user1));
        assertEq(v1TotalSupply, stakingRewardsV1.totalSupply());

        // unstake funds from v1
        exitStakingV1(user1);

        // check balances updated correctly
        assertEq(stakingRewardsV1.balanceOf(user1), user1EscrowStakedV1);
        assertEq(stakingRewardsV1.nonEscrowedBalanceOf(user1), 0);
        assertEq(stakingRewardsV1.earned(user1), 0);
        assertEq(stakingRewardsV1.totalSupply(), v1TotalSupply - user1NonEscrowStakedV1);
        assertEq(kwenta.balanceOf(user1), initialBalance + user1NonEscrowStakedV1);
        assertEq(rewardEscrowV1.balanceOf(user1), user1EscrowV1 + user1Earned);

        // check initial v2 state
        assertEq(stakingRewardsV2.balanceOf(user1), 0);
        assertEq(stakingRewardsV2.earned(user1), 0);
        assertEq(stakingRewardsV2.nonEscrowedBalanceOf(user1), 0);
        assertEq(stakingRewardsV2.escrowedBalanceOf(user1), 0);
        assertEq(stakingRewardsV2.totalSupply(), 0);
        assertEq(rewardEscrowV2.escrowedBalanceOf(user1), 0);

        user1EscrowV1 = rewardEscrowV1.balanceOf(user1);

        // stake funds with v2
        stakeFundsV2(user1, kwenta.balanceOf(user1));

        // mint via supply schedule
        warpAndMint(2 weeks);
        warpAndMint(2 weeks);
        warpAndMint(2 weeks);

        // get rewards
        getStakingRewardsV2(user1);

        // stake the rewards
        stakeAllUnstakedEscrowV2(user1);

        // check StakingRewardsV1 balance unchanged
        assertEq(stakingRewardsV1.nonEscrowedBalanceOf(user1), 0);
        assertEq(stakingRewardsV1.escrowedBalanceOf(user1), user1EscrowStakedV1);
        assertEq(stakingRewardsV1.balanceOf(user1), user1EscrowStakedV1);

        // check RewardEscrowV1 balance unchanged
        assertEq(rewardEscrowV1.balanceOf(user1), user1EscrowV1);

        uint256 user1EscrowStakedV2 = stakingRewardsV2.escrowedBalanceOf(user1);
        uint256 user1NonEscrowedStakeV2 = stakingRewardsV2.nonEscrowedBalanceOf(user1);

        // assert v2 rewards have been earned
        assertGt(rewardEscrowV2.escrowedBalanceOf(user1), 0);
        // v2 staked balance is equal to escrowed + non-escrowed balance
        assertEq(stakingRewardsV2.balanceOf(user1), user1EscrowStakedV2 + user1NonEscrowedStakeV2);
        // v2 reward escrow balance is equal to escrow staked balance
        assertEq(rewardEscrowV2.escrowedBalanceOf(user1), user1EscrowStakedV2);
    }

    function test_Create_Entry_After_Migration() public {
        createRewardEscrowEntryV2(user2, TEST_VALUE, 52 weeks);
        assertEq(rewardEscrowV2.balanceOf(user2), 1);
        assertEq(rewardEscrowV2.escrowedBalanceOf(user2), TEST_VALUE);
    }

    function test_Cannot_Create_Entry_After_Migration_Without_Approval() public {
        vm.expectRevert("ERC20: transfer amount exceeds balance");
        vm.prank(user2);
        rewardEscrowV2.createEscrowEntry(user2, TEST_VALUE, 52 weeks, 90);
    }

    function test_Can_Vest_After_Migration() public {
        createRewardEscrowEntryV2(user2, TEST_VALUE, 52 weeks);
        uint256 treasuryBalanceBefore = kwenta.balanceOf(treasury);
        entryIDs.push(1);
        vm.prank(user2);
        rewardEscrowV2.vest(entryIDs);

        // check user got some funds
        assertGt(kwenta.balanceOf(user2), 0);

        // check treasury got some funds
        uint256 treasuryBalanceAfter = kwenta.balanceOf(treasury);
        assertGt(treasuryBalanceAfter, treasuryBalanceBefore);
    }

    function test_Cannot_Vest_If_Treasury_Transfer_Fails() public {
        createRewardEscrowEntryV2(user2, TEST_VALUE, 52 weeks);
        entryIDs.push(1);
        vm.prank(user2);

        // empty the treasury to force the transfer to fail
        uint256 rewardEscrowV2Balance = kwenta.balanceOf(address(rewardEscrowV2));
        vm.prank(address(rewardEscrowV2));
        kwenta.transfer(address(user1), rewardEscrowV2Balance);

        vm.expectRevert("ERC20: transfer amount exceeds balance");
        vm.prank(user2);
        rewardEscrowV2.vest(entryIDs);
    }

    function test_Cannot_Vest_If_Vested_Tokes_Transfer_Fails() public {
        createRewardEscrowEntryV2(user2, 2 ether, 52 weeks, 50);
        entryIDs.push(1);
        vm.prank(user2);

        // leave only 1 ether in the treasury, so the treasury transfer passes
        // but the user transfer fails
        uint256 rewardEscrowV2Balance = kwenta.balanceOf(address(rewardEscrowV2));
        vm.prank(address(rewardEscrowV2));
        kwenta.transfer(address(user1), rewardEscrowV2Balance - 1 ether);

        vm.expectRevert("ERC20: transfer amount exceeds balance");
        vm.prank(user2);
        rewardEscrowV2.vest(entryIDs);
    }
}<|MERGE_RESOLUTION|>--- conflicted
+++ resolved
@@ -33,11 +33,7 @@
         // set owners address code to trick the test into allowing onlyOwner functions to be called via script
         vm.etch(owner, address(new Migrate()).code);
 
-<<<<<<< HEAD
-        (rewardEscrowV2, stakingRewardsV2, escrowMigrator, tokenDistributor,,,) = Migrate(
-=======
-        (rewardEscrowV2, stakingRewardsV2, escrowMigrator, earlyVestFeeDistributor) = Migrate(
->>>>>>> 95b656b0
+        (rewardEscrowV2, stakingRewardsV2, escrowMigrator, tokenDistributor) = Migrate(
             owner
         ).runCompleteMigrationProcess({
             _owner: owner,
