--- conflicted
+++ resolved
@@ -15,23 +15,14 @@
                                 State
     //////////////////////////////////////////////////////////////*/
 
-<<<<<<< HEAD
-    address internal treasury;
+    address public mockEarlyVestFeeDistributor;
     address internal owner;
-    address internal user1;
-    address internal user2;
-    address internal user3;
-    address internal user4;
-    address internal user5;
-=======
-    address public mockEarlyVestFeeDistributor; 
     address public treasury;
     address public user1;
     address public user2;
     address public user3;
     address public user4;
     address public user5;
->>>>>>> 56b0c70d
 
     Kwenta internal kwenta;
     RewardEscrow internal rewardEscrowV1;
