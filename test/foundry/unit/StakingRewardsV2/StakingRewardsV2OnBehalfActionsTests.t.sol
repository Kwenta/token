--- conflicted
+++ resolved
@@ -240,15 +240,10 @@
         stakingRewardsV2.getRewardOnBehalf(owner);
 
         // check rewards
-<<<<<<< HEAD
-        assertGt(kwenta.balanceOf(owner), 0);
-        assertEq(kwenta.balanceOf(operator), 0);
-=======
         assertGt(rewardEscrowV2.escrowedBalanceOf(owner), 0);
         assertEq(rewardEscrowV2.escrowedBalanceOf(operator), 0);
         assertGt(usdc.balanceOf(owner), 0);
         assertEq(usdc.balanceOf(operator), 0);
->>>>>>> 0a73b0d4
     }
 
     /*//////////////////////////////////////////////////////////////
@@ -362,8 +357,6 @@
     }
 
     /*//////////////////////////////////////////////////////////////
-<<<<<<< HEAD
-=======
                     Get Reward And Stake On Behalf
     //////////////////////////////////////////////////////////////*/
 
@@ -447,7 +440,6 @@
     }
 
     /*//////////////////////////////////////////////////////////////
->>>>>>> 0a73b0d4
                             Compound On Behalf
     //////////////////////////////////////////////////////////////*/
 
