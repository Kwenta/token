import { expect } from 'chai';
import { ethers, upgrades } from 'hardhat';
import { Contract } from '@ethersproject/contracts';
import { SignerWithAddress } from '@nomiclabs/hardhat-ethers/signers';

const NAME = 'Kwenta';
const SYMBOL = 'KWENTA';
const INITIAL_SUPPLY = ethers.utils.parseUnits('313373');
const INFLATION_DIVERSION_BPS = 2000;
const WEEKLY_START_REWARDS = 3;
<<<<<<< HEAD
const SECONDS_IN_WEEK = 6048000;
=======
>>>>>>> c3636cea

// test accounts
let owner: SignerWithAddress;
let addr1: SignerWithAddress;
let addr2: SignerWithAddress;
<<<<<<< HEAD
let addr3: SignerWithAddress;
=======
>>>>>>> c3636cea
let TREASURY_DAO: SignerWithAddress;

// core contracts
let kwenta: Contract;
let supplySchedule: Contract;
let rewardEscrow: Contract;
let stakingRewardsProxy: Contract;

// library contracts
let fixidityLib: Contract;
let logarithmLib: Contract;
let exponentLib: Contract;

// util contracts
let safeDecimalMath: Contract;
<<<<<<< HEAD

// Time/Fast-forwarding Helper Methods
const currentTime = async () => {
    const blockNumber = await ethers.provider.getBlockNumber();
    const block = await ethers.provider.getBlock(blockNumber);
    return block.timestamp;
};

const fastForward = async (sec: number) => {
    const currTime = await currentTime();
    await ethers.provider.send('evm_mine', [currTime + sec]);
};

const loadSetup = () => {
	before('Deploy contracts', async () => {
		[owner, addr1, addr2, addr3, TREASURY_DAO] = await ethers.getSigners();
=======

const loadSetup = () => {
	before('Deploy contracts', async () => {
		[owner, addr1, addr2, TREASURY_DAO] = await ethers.getSigners();
>>>>>>> c3636cea

		// Deploy FixidityLib
		const FixidityLib = await ethers.getContractFactory('FixidityLib');
		fixidityLib = await FixidityLib.deploy();
		await fixidityLib.deployed();

		// Deploy LogarithmLib
		const LogarithmLib = await ethers.getContractFactory('LogarithmLib', {
			libraries: {
				FixidityLib: fixidityLib.address,
			},
		});
		logarithmLib = await LogarithmLib.deploy();
		await logarithmLib.deployed();

		// Deploy ExponentLib
		const ExponentLib = await ethers.getContractFactory('ExponentLib', {
			libraries: {
				FixidityLib: fixidityLib.address,
				LogarithmLib: logarithmLib.address,
			},
		});
		exponentLib = await ExponentLib.deploy();
		await exponentLib.deployed();

		// Deploy SafeDecimalMath
		const SafeDecimalMath = await ethers.getContractFactory(
			'SafeDecimalMathV5'
		);
		safeDecimalMath = await SafeDecimalMath.deploy();
		await safeDecimalMath.deployed();

		// Deploy SupplySchedule
		const SupplySchedule = await ethers.getContractFactory('SupplySchedule', {
			libraries: {
				SafeDecimalMathV5: safeDecimalMath.address,
			},
		});
		supplySchedule = await SupplySchedule.deploy(owner.address);
		await supplySchedule.deployed();

		// Deploy Kwenta
		const Kwenta = await ethers.getContractFactory('Kwenta');
		kwenta = await Kwenta.deploy(
			NAME,
			SYMBOL,
			INITIAL_SUPPLY,
			owner.address,
			TREASURY_DAO.address,
			supplySchedule.address,
			INFLATION_DIVERSION_BPS
		);
		await kwenta.deployed();
		await supplySchedule.setSynthetixProxy(kwenta.address);

		// Deploy RewardEscrow
		const RewardEscrow = await ethers.getContractFactory('RewardEscrow');
		rewardEscrow = await RewardEscrow.deploy(owner.address, kwenta.address);
		await rewardEscrow.deployed();

		// Deploy StakingRewards
		const StakingRewards = await ethers.getContractFactory('StakingRewards', {
			libraries: {
				ExponentLib: exponentLib.address,
				FixidityLib: fixidityLib.address,
			},
		});

		// Deploy UUPS Proxy using hardhat upgrades from OpenZeppelin
		stakingRewardsProxy = await upgrades.deployProxy(
			StakingRewards,
			[
				owner.address,
				kwenta.address,
				kwenta.address,
				rewardEscrow.address,
				WEEKLY_START_REWARDS,
			],
			{
				kind: 'uups',
				unsafeAllow: ['external-library-linking'],
			}
		);
		await stakingRewardsProxy.deployed();

		// Get the address from the implementation (Staking Rewards Logic deployed)
		let stakingRewardsProxyLogicAddress =
			await upgrades.erc1967.getImplementationAddress(
				stakingRewardsProxy.address
			);

		// Set StakingRewards address in Kwenta token
		await kwenta.setStakingRewards(stakingRewardsProxy.address);
<<<<<<< HEAD

		// Set StakingRewards address in RewardEscrow
		await rewardEscrow.setStakingRewards(stakingRewardsProxy.address);
=======
>>>>>>> c3636cea
	});
};

describe('Stake', () => {
	describe('Regular staking', async () => {
		loadSetup();
		it('Stake and withdraw all', async () => {
<<<<<<< HEAD
			// initial balance should be 0
			expect(await kwenta.balanceOf(addr1.address)).to.equal(0);

			// transfer KWENTA to addr1
=======
			// initial state should be 0
			expect(await kwenta.balanceOf(addr1.address)).to.equal(0);

			// transfer 200 KWENTA to addr1
>>>>>>> c3636cea
			await expect(() =>
				kwenta.connect(TREASURY_DAO).transfer(addr1.address, 200)
			).to.changeTokenBalance(kwenta, addr1, 200);

			// increase KWENTA allowance for stakingRewards and stake
			await kwenta.connect(addr1).approve(stakingRewardsProxy.address, 200);
			await stakingRewardsProxy.connect(addr1).stake(200);

<<<<<<< HEAD
			// check KWENTA was staked
			expect(await kwenta.balanceOf(addr1.address)).to.equal(0);
			expect(
				await stakingRewardsProxy
					.connect(addr1)
					.stakedBalanceOf(addr1.address)
			).to.equal(200);
=======
            // check KWENTA was staked
			expect(await kwenta.balanceOf(addr1.address)).to.equal(0);
            expect(await stakingRewardsProxy.connect(addr1).stakedBalanceOf(addr1.address)).to.equal(200);
>>>>>>> c3636cea

			// withdraw ALL KWENTA staked
			await stakingRewardsProxy.connect(addr1).withdraw(200);
			expect(await kwenta.balanceOf(addr1.address)).to.equal(200);
<<<<<<< HEAD
			expect(
				await stakingRewardsProxy
					.connect(addr1)
					.stakedBalanceOf(addr1.address)
			).to.equal(0);
		});

		it('Stake and claim rewards', async () => {
			// increase KWENTA allowance for stakingRewards and stake
			await kwenta.connect(addr1).approve(stakingRewardsProxy.address, 200);
			await stakingRewardsProxy.connect(addr1).stake(200);

			// addr1 does not have any escrow entries
			expect(await rewardEscrow.numVestingEntries(addr1.address)).to.equal(0);

			// claim rewards (expect 0 rewards)
			expect(await stakingRewardsProxy.totalBalanceOf(addr1.address)).to.equal(200);
			await stakingRewardsProxy.connect(addr1).getReward();
			expect(await rewardEscrow.balanceOf(addr1.address)).to.equal(0);
		});

		it('Wait then claim rewards', async () => {
			// Fund StackingRewards with KWENTA
			const rewards = ethers.BigNumber.from("10000000000000000000"); // 1e19
			await expect(() =>
				kwenta
					.connect(TREASURY_DAO)
					.transfer(stakingRewardsProxy.address, rewards)
			).to.changeTokenBalance(kwenta, stakingRewardsProxy, rewards);

			// Set the rewards for the next epoch (1)
			const reward = ethers.BigNumber.from("1000000000000000000"); // 1e18
			await stakingRewardsProxy.setRewardNEpochs(reward, 1);

			// wait
			await fastForward(SECONDS_IN_WEEK);

			// addr1 does not have any escrow entries
			expect(await rewardEscrow.numVestingEntries(addr1.address)).to.equal(0);

			// claim rewards (expect > 0 rewards appended in escrow)
			await stakingRewardsProxy.connect(addr1).getReward();
			expect(await rewardEscrow.balanceOf(addr1.address)).to.be.above(0);

			// addr1 does have an escrow entry
			expect(await rewardEscrow.numVestingEntries(addr1.address)).to.equal(1);
		});

		it('Stake, Wait, and then Exit', async () => {
			// initial balance should be 0
			expect(await kwenta.balanceOf(addr2.address)).to.equal(0);

			// transfer KWENTA to addr2
			await expect(() =>
				kwenta.connect(TREASURY_DAO).transfer(addr2.address, 200)
			).to.changeTokenBalance(kwenta, addr2, 200);

			// Set the rewards for the next epoch (2)
			const reward = ethers.BigNumber.from("1000000000000000000"); // 1e18
			await stakingRewardsProxy.setRewardNEpochs(reward, 1);

			// increase KWENTA allowance for stakingRewards and stake
			await kwenta.connect(addr2).approve(stakingRewardsProxy.address, 200);
			await stakingRewardsProxy.connect(addr2).stake(200);

			// wait
			await fastForward(SECONDS_IN_WEEK);

			// expect half tokens back and no rewards
			await stakingRewardsProxy.connect(addr2).exit();
			expect(await rewardEscrow.balanceOf(addr2.address)).to.be.above(0);
			expect(await kwenta.balanceOf(addr2.address)).to.equal(200);
		});
	});

=======
            expect(await stakingRewardsProxy.connect(addr1).stakedBalanceOf(addr1.address)).to.equal(0);
		});

		it('Stake and claim: ', async () => {
			// TODO: expect 0 rewards
		});
		it('Wait then claim', async () => {
			// TODO: expect > 0 rewards appended in escrow
		});
		it('Exit with half', async () => {
			// TODO: expect half tokens back no rewards
		});
		it('Wait, exit with remaining half', async () => {
			// TODO: expect same tokens back, > 0 rewards appended in escrow
		});
	});
>>>>>>> c3636cea
	describe('Escrow staking', async () => {
		loadSetup();
		before('Create new escrow entry', async () => {
			// TODO: stake some equivalent kwenta for staker 1 and staker 2
		});
		it('Stake escrowed kwenta', async () => {
			// TODO: expect balance of staked escrow to be > 0
		});
		it('Wait, claim rewards', async () => {
			// TODO: expect balance of staked escrow to be > 0
		});
		it('Unstake escrowed kwenta', async () => {
			// TODO: expect balance of staked escrow 0
		});
	});
	describe('Staking w/ trading rewards', async () => {
		loadSetup();
		before('Stake kwenta', async () => {
			// TODO: stake some equivalent kwenta for staker 1 and staker 2
		});
		it('Execute trade on synthetix through proxy', async () => {
			// TODO: expect traderScore to have been updated for staker 1
		});
		it('Wait, and then claim kwenta for both stakers', async () => {
			// TODO: expect staker 1 to have greater rewards
		});
	});
});<|MERGE_RESOLUTION|>--- conflicted
+++ resolved
@@ -8,19 +8,13 @@
 const INITIAL_SUPPLY = ethers.utils.parseUnits('313373');
 const INFLATION_DIVERSION_BPS = 2000;
 const WEEKLY_START_REWARDS = 3;
-<<<<<<< HEAD
 const SECONDS_IN_WEEK = 6048000;
-=======
->>>>>>> c3636cea
 
 // test accounts
 let owner: SignerWithAddress;
 let addr1: SignerWithAddress;
 let addr2: SignerWithAddress;
-<<<<<<< HEAD
 let addr3: SignerWithAddress;
-=======
->>>>>>> c3636cea
 let TREASURY_DAO: SignerWithAddress;
 
 // core contracts
@@ -36,7 +30,6 @@
 
 // util contracts
 let safeDecimalMath: Contract;
-<<<<<<< HEAD
 
 // Time/Fast-forwarding Helper Methods
 const currentTime = async () => {
@@ -53,12 +46,6 @@
 const loadSetup = () => {
 	before('Deploy contracts', async () => {
 		[owner, addr1, addr2, addr3, TREASURY_DAO] = await ethers.getSigners();
-=======
-
-const loadSetup = () => {
-	before('Deploy contracts', async () => {
-		[owner, addr1, addr2, TREASURY_DAO] = await ethers.getSigners();
->>>>>>> c3636cea
 
 		// Deploy FixidityLib
 		const FixidityLib = await ethers.getContractFactory('FixidityLib');
@@ -152,12 +139,9 @@
 
 		// Set StakingRewards address in Kwenta token
 		await kwenta.setStakingRewards(stakingRewardsProxy.address);
-<<<<<<< HEAD
 
 		// Set StakingRewards address in RewardEscrow
 		await rewardEscrow.setStakingRewards(stakingRewardsProxy.address);
-=======
->>>>>>> c3636cea
 	});
 };
 
@@ -165,17 +149,10 @@
 	describe('Regular staking', async () => {
 		loadSetup();
 		it('Stake and withdraw all', async () => {
-<<<<<<< HEAD
 			// initial balance should be 0
 			expect(await kwenta.balanceOf(addr1.address)).to.equal(0);
 
 			// transfer KWENTA to addr1
-=======
-			// initial state should be 0
-			expect(await kwenta.balanceOf(addr1.address)).to.equal(0);
-
-			// transfer 200 KWENTA to addr1
->>>>>>> c3636cea
 			await expect(() =>
 				kwenta.connect(TREASURY_DAO).transfer(addr1.address, 200)
 			).to.changeTokenBalance(kwenta, addr1, 200);
@@ -184,7 +161,6 @@
 			await kwenta.connect(addr1).approve(stakingRewardsProxy.address, 200);
 			await stakingRewardsProxy.connect(addr1).stake(200);
 
-<<<<<<< HEAD
 			// check KWENTA was staked
 			expect(await kwenta.balanceOf(addr1.address)).to.equal(0);
 			expect(
@@ -192,16 +168,10 @@
 					.connect(addr1)
 					.stakedBalanceOf(addr1.address)
 			).to.equal(200);
-=======
-            // check KWENTA was staked
-			expect(await kwenta.balanceOf(addr1.address)).to.equal(0);
-            expect(await stakingRewardsProxy.connect(addr1).stakedBalanceOf(addr1.address)).to.equal(200);
->>>>>>> c3636cea
 
 			// withdraw ALL KWENTA staked
 			await stakingRewardsProxy.connect(addr1).withdraw(200);
 			expect(await kwenta.balanceOf(addr1.address)).to.equal(200);
-<<<<<<< HEAD
 			expect(
 				await stakingRewardsProxy
 					.connect(addr1)
@@ -276,25 +246,7 @@
 			expect(await kwenta.balanceOf(addr2.address)).to.equal(200);
 		});
 	});
-
-=======
-            expect(await stakingRewardsProxy.connect(addr1).stakedBalanceOf(addr1.address)).to.equal(0);
-		});
-
-		it('Stake and claim: ', async () => {
-			// TODO: expect 0 rewards
-		});
-		it('Wait then claim', async () => {
-			// TODO: expect > 0 rewards appended in escrow
-		});
-		it('Exit with half', async () => {
-			// TODO: expect half tokens back no rewards
-		});
-		it('Wait, exit with remaining half', async () => {
-			// TODO: expect same tokens back, > 0 rewards appended in escrow
-		});
-	});
->>>>>>> c3636cea
+  
 	describe('Escrow staking', async () => {
 		loadSetup();
 		before('Create new escrow entry', async () => {
