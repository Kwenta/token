<<<<<<< HEAD
import { expect } from "chai";
import { ethers, network } from "hardhat";
import { Contract } from "@ethersproject/contracts";
import { SignerWithAddress } from "@nomiclabs/hardhat-ethers/signers";
import Wei, { wei } from "@synthetixio/wei";
import { BigNumber } from "ethers";

describe("Mint", () => {
    const NAME = "Kwenta";
    const SYMBOL = "KWENTA";
    const INITIAL_SUPPLY = wei(313373);
    const INITIAL_WEEKLY_EMISSION = INITIAL_SUPPLY.mul(2.4).div(52);
    const RATE_OF_DECAY = 0.0205;
    const TREASURY_DAO_ADDRESS = "0x0000000000000000000000000000000000000001";
    const INFLATION_DIVERSION_BPS = 2000;

    let safeDecimalMath,
        supplySchedule: Contract,
        kwenta: Contract,
        mockStakingRewards: Contract;
    let owner: SignerWithAddress;
    beforeEach(async () => {
        [owner] = await ethers.getSigners();

        const MockStakingRewards = await ethers.getContractFactory(
            "MockStakingRewards"
        );
        mockStakingRewards = await MockStakingRewards.deploy();
        await mockStakingRewards.deployed();

        const SafeDecimalMath = await ethers.getContractFactory(
            "SafeDecimalMath"
        );
        safeDecimalMath = await SafeDecimalMath.deploy();
        await safeDecimalMath.deployed();

        const SupplySchedule = await ethers.getContractFactory(
            "SupplySchedule",
            {
                libraries: {
                    SafeDecimalMathV5: safeDecimalMath.address,
                },
            }
        );
        supplySchedule = await SupplySchedule.deploy(owner.address);
        await supplySchedule.deployed();

        const Kwenta = await ethers.getContractFactory("Kwenta");
        kwenta = await Kwenta.deploy(
            NAME,
            SYMBOL,
            INITIAL_SUPPLY.toBN(),
            owner.address,
            TREASURY_DAO_ADDRESS,
            supplySchedule.address,
            INFLATION_DIVERSION_BPS
        );
        await kwenta.deployed();
        await kwenta.setStakingRewards(mockStakingRewards.address);

        await supplySchedule.setKwenta(kwenta.address);

        return kwenta;
    });

    it("No inflationary supply to mint", async () => {
        await expect(kwenta.mint()).to.be.revertedWith("No supply is mintable");
        expect(await kwenta.balanceOf(mockStakingRewards.address)).to.equal(0);
    });

    it("Mint inflationary supply 1 week later", async () => {
        const MINTER_REWARD = ethers.utils.parseUnits("1");
        const FIRST_WEEK_MINT = INITIAL_WEEKLY_EMISSION.sub(MINTER_REWARD);

        // We subtract treasury inflationary diversion amount so that stakers get remainder (after truncation)
        const FIRST_WEEK_STAKING_REWARDS = FIRST_WEEK_MINT.sub(
            FIRST_WEEK_MINT.mul(INFLATION_DIVERSION_BPS).div(10000)
        );

        expect(await kwenta.balanceOf(owner.address)).to.equal(0);
        await network.provider.send("evm_increaseTime", [604800]);
        await kwenta.mint();

        // Make sure this is equivalent to first week distribution
        expect(await kwenta.balanceOf(mockStakingRewards.address)).to.equal(
            FIRST_WEEK_STAKING_REWARDS.toBN()
        );
    });

    describe("Verify future supply", () => {
        const powRoundDown = (
            x: BigNumber,
            n: number,
            unit = wei(1).toBN()
        ) => {
            let xBN = x;
            let temp = unit;
            while (n > 0) {
                if (n % 2 !== 0) {
                    temp = temp.mul(xBN).div(unit);
                }
                xBN = xBN.mul(xBN).div(unit);
                n = parseInt(String(n / 2)); // For some reason my terminal will freeze until reboot if I don't do this?
            }
            return temp;
        };

        function getSupplyAtWeek(weekNumber: number) {
            let supply = INITIAL_SUPPLY;
            for (let week = 0; week < weekNumber; week++) {
                const expectedMint = INITIAL_WEEKLY_EMISSION.mul(
                    powRoundDown(wei(1 - RATE_OF_DECAY).toBN(), week)
                );
                supply = supply.add(expectedMint);
            }
            return supply;
        }

        it("Mint rewards 1 week later", async () => {
            const expected = getSupplyAtWeek(1);
            await network.provider.send("evm_increaseTime", [604800]);
            await kwenta.mint();
            expect(await kwenta.totalSupply()).to.equal(expected.toBN());
        });

        it("Mint rewards the second week after the first", async () => {
            const expected = getSupplyAtWeek(2);
            await network.provider.send("evm_increaseTime", [604800]);
            await kwenta.mint();
            await network.provider.send("evm_increaseTime", [604800 * 2]);
            await kwenta.mint();
            expect(await kwenta.totalSupply()).to.equal(expected.toBN());
        });

        it("Mint rewards the second week skipping first", async () => {
            const expected = getSupplyAtWeek(2);
            await network.provider.send("evm_increaseTime", [604800 * 2]);
            await kwenta.mint();
            expect(await kwenta.totalSupply()).to.equal(expected.toBN());
        });

        it("Mint rewards 4 years later", async () => {
            const expected = getSupplyAtWeek(208);
            await network.provider.send("evm_increaseTime", [604800 * 208]);
            await kwenta.mint();
            expect(await kwenta.totalSupply()).to.equal(expected.toBN());
        });

        it("Mint rewards 4 years and one week later", async () => {
            const expectedSupplyAtEndOfDecay = getSupplyAtWeek(208);
            const expected = expectedSupplyAtEndOfDecay.add(
                expectedSupplyAtEndOfDecay.mul(wei(0.01).div(52))
            );
            await network.provider.send("evm_increaseTime", [604800 * 208]);
            await kwenta.mint();
            await network.provider.send("evm_increaseTime", [604800 * 2]);
            await kwenta.mint();
            expect(await kwenta.totalSupply()).to.equal(expected.toBN());
        });
    });
=======
import { expect } from 'chai';
import { ethers, network } from 'hardhat';
import { Contract } from '@ethersproject/contracts';
import { SignerWithAddress } from '@nomiclabs/hardhat-ethers/signers';
import { wei } from '@synthetixio/wei';
import { BigNumber } from 'ethers';
import { deployKwenta } from '../../utils/kwenta';
import { fastForward } from '../../utils/helpers';

describe('Mint', () => {
	// constants
	const NAME = 'Kwenta';
	const SYMBOL = 'KWENTA';
	const INITIAL_SUPPLY = wei(313373);
	const INITIAL_WEEKLY_EMISSION = INITIAL_SUPPLY.mul(2.4).div(52);
	const RATE_OF_DECAY = 0.0205;
	const INFLATION_DIVERSION_BPS = 2000;
	const WEEKLY_START_REWARDS = 3;

	// test accounts
	let owner: SignerWithAddress;
	let addr1: SignerWithAddress;
	let addr2: SignerWithAddress;
	let TREASURY_DAO: SignerWithAddress;

	// core contracts
	let kwenta: Contract;
	let supplySchedule: Contract;
	let rewardEscrow: Contract;
	let mockStakingRewards: Contract;
	let exchangerProxy: Contract;

	beforeEach(async () => {
		[owner, addr1, addr2, TREASURY_DAO] = await ethers.getSigners();
		let deployments = await deployKwenta(
			NAME,
			SYMBOL,
			INITIAL_SUPPLY.toBN(),
			INFLATION_DIVERSION_BPS,
			WEEKLY_START_REWARDS,
			owner,
			TREASURY_DAO
		);
		kwenta = deployments.kwenta;
		supplySchedule = deployments.supplySchedule;
		rewardEscrow = deployments.rewardEscrow;
		exchangerProxy = deployments.exchangerProxy;

		/*
		 * @notice in `deployKwenta`, StakingRewards (stakingRewardsProxy) is deployed.
		 * Below, the address assigned to kwenta for staking rewards is 
		 * the mock version: MockStakingRewards (mockStakingRewards).
		 */
		const MockStakingRewards = await ethers.getContractFactory(
			'MockStakingRewards'
		);
		mockStakingRewards = await MockStakingRewards.deploy();
		await mockStakingRewards.deployed();
		await kwenta.setStakingRewards(mockStakingRewards.address);
	});

	it('No inflationary supply to mint', async () => {
		await expect(kwenta.mint()).to.be.revertedWith('No supply is mintable');
		expect(await kwenta.balanceOf(mockStakingRewards.address)).to.equal(0);
	});

	it('Mint inflationary supply 1 week later', async () => {
		const MINTER_REWARD = ethers.utils.parseUnits('1');
		const FIRST_WEEK_MINT = INITIAL_WEEKLY_EMISSION.sub(MINTER_REWARD);

		// We subtract treasury inflationary diversion amount so that stakers get remainder (after truncation)
		const FIRST_WEEK_STAKING_REWARDS = FIRST_WEEK_MINT.sub(
			FIRST_WEEK_MINT.mul(INFLATION_DIVERSION_BPS).div(10000)
		);

		expect(await kwenta.balanceOf(owner.address)).to.equal(0);
		await fastForward(604800);
		await kwenta.mint();

		// Make sure this is equivalent to first week distribution
		expect(await kwenta.balanceOf(mockStakingRewards.address)).to.equal(
			FIRST_WEEK_STAKING_REWARDS.toBN()
		);
	});

	describe('Verify future supply', () => {
		const powRoundDown = (x: BigNumber, n: number, unit = wei(1).toBN()) => {
			let xBN = x;
			let temp = unit;
			while (n > 0) {
				if (n % 2 !== 0) {
					temp = temp.mul(xBN).div(unit);
				}
				xBN = xBN.mul(xBN).div(unit);
				n = parseInt(String(n / 2)); // For some reason my terminal will freeze until reboot if I don't do this?
			}
			return temp;
		};

		function getSupplyAtWeek(weekNumber: number) {
			let supply = INITIAL_SUPPLY;
			for (let week = 0; week < weekNumber; week++) {
				const expectedMint = INITIAL_WEEKLY_EMISSION.mul(
					powRoundDown(wei(1 - RATE_OF_DECAY).toBN(), week)
				);
				supply = supply.add(expectedMint);
			}
			return supply;
		}

		it('Mint rewards 1 week later', async () => {
			const expected = getSupplyAtWeek(1);
			await network.provider.send('evm_increaseTime', [604800]);
			await kwenta.mint();
			expect(await kwenta.totalSupply()).to.equal(expected.toBN());
		});

		it('Mint rewards the second week after the first', async () => {
			const expected = getSupplyAtWeek(2);
			await network.provider.send('evm_increaseTime', [604800]);
			await kwenta.mint();
			await network.provider.send('evm_increaseTime', [604800 * 2]);
			await kwenta.mint();
			expect(await kwenta.totalSupply()).to.equal(expected.toBN());
		});

		it('Mint rewards the second week skipping first', async () => {
			const expected = getSupplyAtWeek(2);
			await network.provider.send('evm_increaseTime', [604800 * 2]);
			await kwenta.mint();
			expect(await kwenta.totalSupply()).to.equal(expected.toBN());
		});

		it('Mint rewards 4 years later', async () => {
			const expected = getSupplyAtWeek(208);
			await network.provider.send('evm_increaseTime', [604800 * 208]);
			await kwenta.mint();
			expect(await kwenta.totalSupply()).to.equal(expected.toBN());
		});

		it('Mint rewards 4 years and one week later', async () => {
			const expectedSupplyAtEndOfDecay = getSupplyAtWeek(208);
			const expected = expectedSupplyAtEndOfDecay.add(
				expectedSupplyAtEndOfDecay.mul(wei(0.01).div(52))
			);
			await network.provider.send('evm_increaseTime', [604800 * 208]);
			await kwenta.mint();
			await network.provider.send('evm_increaseTime', [604800 * 2]);
			await kwenta.mint();
			expect(await kwenta.totalSupply()).to.equal(expected.toBN());
		});
	});
>>>>>>> 09d22e3f
});<|MERGE_RESOLUTION|>--- conflicted
+++ resolved
@@ -1,165 +1,3 @@
-<<<<<<< HEAD
-import { expect } from "chai";
-import { ethers, network } from "hardhat";
-import { Contract } from "@ethersproject/contracts";
-import { SignerWithAddress } from "@nomiclabs/hardhat-ethers/signers";
-import Wei, { wei } from "@synthetixio/wei";
-import { BigNumber } from "ethers";
-
-describe("Mint", () => {
-    const NAME = "Kwenta";
-    const SYMBOL = "KWENTA";
-    const INITIAL_SUPPLY = wei(313373);
-    const INITIAL_WEEKLY_EMISSION = INITIAL_SUPPLY.mul(2.4).div(52);
-    const RATE_OF_DECAY = 0.0205;
-    const TREASURY_DAO_ADDRESS = "0x0000000000000000000000000000000000000001";
-    const INFLATION_DIVERSION_BPS = 2000;
-
-    let safeDecimalMath,
-        supplySchedule: Contract,
-        kwenta: Contract,
-        mockStakingRewards: Contract;
-    let owner: SignerWithAddress;
-    beforeEach(async () => {
-        [owner] = await ethers.getSigners();
-
-        const MockStakingRewards = await ethers.getContractFactory(
-            "MockStakingRewards"
-        );
-        mockStakingRewards = await MockStakingRewards.deploy();
-        await mockStakingRewards.deployed();
-
-        const SafeDecimalMath = await ethers.getContractFactory(
-            "SafeDecimalMath"
-        );
-        safeDecimalMath = await SafeDecimalMath.deploy();
-        await safeDecimalMath.deployed();
-
-        const SupplySchedule = await ethers.getContractFactory(
-            "SupplySchedule",
-            {
-                libraries: {
-                    SafeDecimalMathV5: safeDecimalMath.address,
-                },
-            }
-        );
-        supplySchedule = await SupplySchedule.deploy(owner.address);
-        await supplySchedule.deployed();
-
-        const Kwenta = await ethers.getContractFactory("Kwenta");
-        kwenta = await Kwenta.deploy(
-            NAME,
-            SYMBOL,
-            INITIAL_SUPPLY.toBN(),
-            owner.address,
-            TREASURY_DAO_ADDRESS,
-            supplySchedule.address,
-            INFLATION_DIVERSION_BPS
-        );
-        await kwenta.deployed();
-        await kwenta.setStakingRewards(mockStakingRewards.address);
-
-        await supplySchedule.setKwenta(kwenta.address);
-
-        return kwenta;
-    });
-
-    it("No inflationary supply to mint", async () => {
-        await expect(kwenta.mint()).to.be.revertedWith("No supply is mintable");
-        expect(await kwenta.balanceOf(mockStakingRewards.address)).to.equal(0);
-    });
-
-    it("Mint inflationary supply 1 week later", async () => {
-        const MINTER_REWARD = ethers.utils.parseUnits("1");
-        const FIRST_WEEK_MINT = INITIAL_WEEKLY_EMISSION.sub(MINTER_REWARD);
-
-        // We subtract treasury inflationary diversion amount so that stakers get remainder (after truncation)
-        const FIRST_WEEK_STAKING_REWARDS = FIRST_WEEK_MINT.sub(
-            FIRST_WEEK_MINT.mul(INFLATION_DIVERSION_BPS).div(10000)
-        );
-
-        expect(await kwenta.balanceOf(owner.address)).to.equal(0);
-        await network.provider.send("evm_increaseTime", [604800]);
-        await kwenta.mint();
-
-        // Make sure this is equivalent to first week distribution
-        expect(await kwenta.balanceOf(mockStakingRewards.address)).to.equal(
-            FIRST_WEEK_STAKING_REWARDS.toBN()
-        );
-    });
-
-    describe("Verify future supply", () => {
-        const powRoundDown = (
-            x: BigNumber,
-            n: number,
-            unit = wei(1).toBN()
-        ) => {
-            let xBN = x;
-            let temp = unit;
-            while (n > 0) {
-                if (n % 2 !== 0) {
-                    temp = temp.mul(xBN).div(unit);
-                }
-                xBN = xBN.mul(xBN).div(unit);
-                n = parseInt(String(n / 2)); // For some reason my terminal will freeze until reboot if I don't do this?
-            }
-            return temp;
-        };
-
-        function getSupplyAtWeek(weekNumber: number) {
-            let supply = INITIAL_SUPPLY;
-            for (let week = 0; week < weekNumber; week++) {
-                const expectedMint = INITIAL_WEEKLY_EMISSION.mul(
-                    powRoundDown(wei(1 - RATE_OF_DECAY).toBN(), week)
-                );
-                supply = supply.add(expectedMint);
-            }
-            return supply;
-        }
-
-        it("Mint rewards 1 week later", async () => {
-            const expected = getSupplyAtWeek(1);
-            await network.provider.send("evm_increaseTime", [604800]);
-            await kwenta.mint();
-            expect(await kwenta.totalSupply()).to.equal(expected.toBN());
-        });
-
-        it("Mint rewards the second week after the first", async () => {
-            const expected = getSupplyAtWeek(2);
-            await network.provider.send("evm_increaseTime", [604800]);
-            await kwenta.mint();
-            await network.provider.send("evm_increaseTime", [604800 * 2]);
-            await kwenta.mint();
-            expect(await kwenta.totalSupply()).to.equal(expected.toBN());
-        });
-
-        it("Mint rewards the second week skipping first", async () => {
-            const expected = getSupplyAtWeek(2);
-            await network.provider.send("evm_increaseTime", [604800 * 2]);
-            await kwenta.mint();
-            expect(await kwenta.totalSupply()).to.equal(expected.toBN());
-        });
-
-        it("Mint rewards 4 years later", async () => {
-            const expected = getSupplyAtWeek(208);
-            await network.provider.send("evm_increaseTime", [604800 * 208]);
-            await kwenta.mint();
-            expect(await kwenta.totalSupply()).to.equal(expected.toBN());
-        });
-
-        it("Mint rewards 4 years and one week later", async () => {
-            const expectedSupplyAtEndOfDecay = getSupplyAtWeek(208);
-            const expected = expectedSupplyAtEndOfDecay.add(
-                expectedSupplyAtEndOfDecay.mul(wei(0.01).div(52))
-            );
-            await network.provider.send("evm_increaseTime", [604800 * 208]);
-            await kwenta.mint();
-            await network.provider.send("evm_increaseTime", [604800 * 2]);
-            await kwenta.mint();
-            expect(await kwenta.totalSupply()).to.equal(expected.toBN());
-        });
-    });
-=======
 import { expect } from 'chai';
 import { ethers, network } from 'hardhat';
 import { Contract } from '@ethersproject/contracts';
@@ -312,5 +150,4 @@
 			expect(await kwenta.totalSupply()).to.equal(expected.toBN());
 		});
 	});
->>>>>>> 09d22e3f
 });