--- conflicted
+++ resolved
@@ -179,7 +179,6 @@
             );
         });
 
-<<<<<<< HEAD
         it("mint reverts because 'Trading rewards not set'", async function () {
             await supplySchedule.setStakingRewards(stakingRewards.address);
             expect(await supplySchedule.tradingRewards()).to.equal(
@@ -191,13 +190,8 @@
         });
 
         it("setting the staking rewards address actually sets the address", async function () {
-            expect(
-                await supplySchedule.setStakingRewards(stakingRewards.address)
-=======
-        it("Test setting the staking rewards address actually sets the address", async function () {
             await expect(
                 supplySchedule.setStakingRewards(stakingRewards.address)
->>>>>>> c82f2140
             )
                 .to.emit(supplySchedule, "StakingRewardsUpdated")
                 .withArgs(stakingRewards.address);
@@ -207,8 +201,8 @@
         });
 
         it("setting the trading rewards address actually sets the address", async function () {
-            expect(
-                await supplySchedule.setTradingRewards(tradingRewards.address)
+            await expect(
+                supplySchedule.setTradingRewards(tradingRewards.address)
             )
                 .to.emit(supplySchedule, "TradingRewardsUpdated")
                 .withArgs(tradingRewards.address);
@@ -267,7 +261,6 @@
             ).to.be.reverted;
         });
 
-<<<<<<< HEAD
         it("unable to set trading rewards diversion as non-owner", async function () {
             await expect(
                 supplySchedule
@@ -276,20 +269,16 @@
             ).to.be.reverted;
         });
 
-        it("change treasury diversion percentage", async function () {
-            expect(await supplySchedule.setTreasuryDiversion(3000))
-=======
-        it("Test changing inflationary diversion percentage", async function () {
+        it("change inflationary diversion percentage", async function () {
             await expect(supplySchedule.setTreasuryDiversion(3000))
->>>>>>> c82f2140
                 .to.emit(supplySchedule, "TreasuryDiversionUpdated")
                 .withArgs(3000);
             expect(await supplySchedule.treasuryDiversion()).to.equal("3000");
         });
 
         it("change trading rewards diversion percentage", async function () {
-            expect(await supplySchedule.setTradingRewardsDiversion(3000))
-                .to.emit(supplySchedule, "TreasuryDiversionUpdated")
+            await expect(supplySchedule.setTradingRewardsDiversion(3000))
+                .to.emit(supplySchedule, "TradingRewardsDiversionUpdated")
                 .withArgs(3000);
             expect(await supplySchedule.tradingRewardsDiversion()).to.equal(
                 "3000"
