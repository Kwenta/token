const { toBN, toWei } = require("web3-utils");
const hardhat = require("hardhat");
const { ethers } = require("hardhat");
const { smock } = require("@defi-wonderland/smock");
const { wei } = require("@synthetixio/wei");
const BN = require("bn.js");
const { assert, expect } = require("chai");

require("chai")
    .use(require("chai-as-promised"))
    .use(require("chai-bn-equal"))
    .use(smock.matchers)
    .should();

const send = (payload) => {
    if (!payload.jsonrpc) payload.jsonrpc = "2.0";
    if (!payload.id) payload.id = new Date().getTime();

    return new Promise((resolve, reject) => {
        web3.currentProvider.send(payload, (error, result) => {
            if (error) return reject(error);

            return resolve(result);
        });
    });
};

const assertRevert = async (blockOrPromise, reason) => {
    let errorCaught = false;
    try {
        const result =
            typeof blockOrPromise === "function"
                ? blockOrPromise()
                : blockOrPromise;
        await result;
    } catch (error) {
        assert.include(error.message, "revert");
        if (reason) {
            assert.include(error.message, reason);
        }
        errorCaught = true;
    }

    assert.strictEqual(
        errorCaught,
        true,
        "Operation did not revert as expected"
    );
};

const assertEventEqual = (
    actualEventOrTransaction,
    expectedEvent,
    expectedArgs
) => {
    // If they pass in a whole transaction we need to extract the first log, otherwise we already have what we need
    const event = Array.isArray(actualEventOrTransaction.logs)
        ? actualEventOrTransaction.logs[0]
        : actualEventOrTransaction;

    if (!event) {
        assert.fail(new Error("No event was generated from this transaction"));
    }

    // Assert the names are the same.
    assert.strictEqual(event.event, expectedEvent);

    assertDeepEqual(event.args, expectedArgs);
    // Note: this means that if you don't assert args they'll pass regardless.
    // Ensure you pass in all the args you need to assert on.
};

const assertDeepEqual = (actual, expected, context) => {
    // Check if it's a value type we can assert on straight away.
    if (BN.isBN(actual) || BN.isBN(expected)) {
        assertBNEqual(actual, expected, context);
    } else if (
        typeof expected === "string" ||
        typeof actual === "string" ||
        typeof expected === "number" ||
        typeof actual === "number" ||
        typeof expected === "boolean" ||
        typeof actual === "boolean"
    ) {
        assert.strictEqual(actual, expected, context);
    }
    // Otherwise dig through the deeper object and recurse
    else if (Array.isArray(expected)) {
        for (let i = 0; i < expected.length; i++) {
            assertDeepEqual(actual[i], expected[i], `(array index: ${i}) `);
        }
    } else {
        for (const key of Object.keys(expected)) {
            assertDeepEqual(actual[key], expected[key], `(key: ${key}) `);
        }
    }
};

const mineBlock = () => send({ method: "evm_mine" });

const StakingRewards = artifacts.require("StakingRewards");
const TokenContract = artifacts.require("Kwenta");
const RewardsEscrow = artifacts.require("RewardEscrow");

const NAME = "Kwenta";
const SYMBOL = "KWENTA";
const INITIAL_SUPPLY = hre.ethers.utils.parseUnits("313373");



const toUnit = (amount) => toBN(toWei(amount.toString(), "ether"));

const currentTime = async () => {
    const { timestamp } = await web3.eth.getBlock("latest");
    return timestamp;
};
const fastForward = async (seconds) => {
    // It's handy to be able to be able to pass big numbers in as we can just
    // query them from the contract, then send them back. If not changed to
    // a number, this causes much larger fast forwards than expected without error.
    if (BN.isBN(seconds)) seconds = seconds.toNumber();

    // And same with strings.
    if (typeof seconds === "string") seconds = parseFloat(seconds);

    let params = {
        method: "evm_increaseTime",
        params: [seconds],
    };

    if (hardhat.ovm) {
        params = {
            method: "evm_setNextBlockTimestamp",
            params: [(await currentTime()) + seconds],
        };
    }

    await send(params);

    await mineBlock();
};
const assertBNEqual = (actualBN, expectedBN, context) => {
    assert.strictEqual(actualBN.toString(), expectedBN.toString(), context);
};

const assertBNClose = (actualBN, expectedBN, varianceParam = "10") => {
    const actual = BN.isBN(actualBN) ? actualBN : new BN(actualBN);
    const expected = BN.isBN(expectedBN) ? expectedBN : new BN(expectedBN);
    const variance = BN.isBN(varianceParam)
        ? varianceParam
        : new BN(varianceParam);
    const actualDelta = expected.sub(actual).abs();

    assert.ok(
        actual.gte(expected.sub(variance)),
        `Number is too small to be close (Delta between actual and expected is ${actualDelta.toString()}, but variance was only ${variance.toString()}`
    );
    assert.ok(
        actual.lte(expected.add(variance)),
        `Number is too large to be close (Delta between actual and expected is ${actualDelta.toString()}, but variance was only ${variance.toString()})`
    );
};

const assertBNGreaterThan = (aBN, bBN) => {
    assert.ok(
        aBN.gt(bBN),
        `${aBN.toString()} is not greater than ${bBN.toString()}`
    );
};

assert.revert = assertRevert;
assert.bnEqual = assertBNEqual;
assert.eventEqual = assertEventEqual;
assert.bnClose = assertBNClose;
assert.bnGreaterThan = assertBNGreaterThan;

contract(
    "RewardEscrow KWENTA",
    ([owner, staker1, staker2, treasuryDAO]) => {
        console.log("Start tests");
        const WEEK = 604800;
        const YEAR = 31556926;
        let stakingRewards;
        let stakingToken;
        let rewardsEscrow;
        let kwentaSmock;
        let supplySchedule;

        before(async () => {
            kwentaSmock = await smock.fake("Kwenta");
            supplySchedule = await smock.fake("SupplySchedule");

            // TODO: Remove if unused
            stakingToken = await TokenContract.new(
                NAME,
                SYMBOL,
                INITIAL_SUPPLY,
                owner,
                treasuryDAO
            );

            rewardsEscrow = await RewardsEscrow.new(owner, kwentaSmock.address);

            stakingRewards = await StakingRewards.new(
                kwentaSmock.address,
                rewardsEscrow.address,
                supplySchedule.address
            );

            await hre.network.provider.request({
                method: "hardhat_impersonateAccount",
                params: [stakingRewards.address],
            });

            SRsigner = await ethers.getSigner(stakingRewards.address);

            await rewardsEscrow.setStakingRewards(stakingRewards.address, {
                from: owner,
            });

            await stakingToken.transfer(staker1, toUnit(10000), {
                from: treasuryDAO,
            });
            await stakingToken.transfer(staker2, toUnit(10000), {
                from: treasuryDAO,
            });
            await stakingToken.transfer(owner, toUnit(31000), {
                from: treasuryDAO,
            });

            await network.provider.send("hardhat_setBalance", [
                stakingRewards.address,
                "0x10000000000000000000000000000000",
            ]);
        });

        beforeEach(async () => {
            // Reset RewardsEscrow
            rewardsEscrow = await RewardsEscrow.new(owner, kwentaSmock.address);
            await rewardsEscrow.setStakingRewards(stakingRewards.address, {
                from: owner,
            });
            await rewardsEscrow.setTreasuryDAO(treasuryDAO);
        });

        describe("Deploys correctly", async () => {
            it("Should have a KWENTA token", async () => {
                const kwentaAddress = await rewardsEscrow.getKwentaAddress();
                assert.equal(
                    kwentaAddress,
                    kwentaSmock.address,
                    "Wrong staking token address"
                );
            });

            it("Should set owner", async () => {
                const ownerAddress = await rewardsEscrow.owner();
                assert.equal(ownerAddress, owner, "Wrong owner address");
            });

            it("Should have set StakingRewards correctly", async () => {
                const stakingRewardsAddress =
                    await rewardsEscrow.stakingRewards();
                assert.equal(
                    stakingRewardsAddress,
                    stakingRewards.address,
                    "Wrong stakingRewards address"
                );
            });

            it("Should have set Treasury set correctly", async () => {
                const treasuryDAOAddress =
                    await rewardsEscrow.treasuryDAO();
                assert.equal(
                    treasuryDAOAddress,
                    treasuryDAO,
                    "Wrong treasury address"
                );
            });

            it("Should NOT allow owner to set StakingRewards again", async () => {
                await assert.revert(
                    rewardsEscrow.setStakingRewards(stakingRewards.address, {
                        from: owner,
                    }),
                    "Staking Rewards already set"
                );
            });

            it("should set nextEntryId to 1", async () => {
                const nextEntryId = await rewardsEscrow.nextEntryId();
                assert.equal(nextEntryId, 1);
            });
        });

        describe("Given there are no Escrow entries", async () => {
            it("then numVestingEntries should return 0", async () => {
                assert.equal(0, await rewardsEscrow.numVestingEntries(staker1));
            });
            it("then totalEscrowedAccountBalance should return 0", async () => {
                assert.equal(
                    0,
                    await rewardsEscrow.totalEscrowedAccountBalance(staker1)
                );
            });
            it("then totalVestedAccountBalance should return 0", async () => {
                assert.equal(
                    0,
                    await rewardsEscrow.totalVestedAccountBalance(staker1)
                );
            });
            it("then vest should do nothing and not revert", async () => {
                await rewardsEscrow.vest([0], { from: staker1 });
                assert.equal(
                    0,
                    await rewardsEscrow.totalVestedAccountBalance(staker1)
                );
            });
        });

        describe("Writing vesting schedules()", async () => {
            it("should not create a vesting entry with a zero amount", async () => {
                // Transfer of KWENTA to the escrow must occur before creating an entry
                await stakingToken.transfer(
                    rewardsEscrow.address,
                    toUnit("1"),
                    {
                        from: owner,
                    }
                );

                await rewardsEscrow.appendVestingEntry(staker1, toUnit("0"), {
                    from: stakingRewards.address,
                }).should.be.rejected;
            });

            it("should not create a vesting entry if there is not enough KWENTA in the contracts balance", async () => {
                // Transfer of KWENTA to the escrow must occur before creating an entry
                await stakingToken.transfer(
                    rewardsEscrow.address,
                    toUnit("1"),
                    {
                        from: owner,
                    }
                );
                await rewardsEscrow.appendVestingEntry(staker1, toUnit("10"), {
                    from: stakingRewards.address,
                }).should.be.rejected;
            });
        });

        describe("Creating vesting Schedule", async () => {
            describe("When appending vesting entry via feePool", async () => {
                let duration = YEAR;
                it("should revert appending a vesting entry from staker1", async () => {
                    // Transfer of KWENTA to the escrow must occur before creating an entry
                    kwentaSmock.balanceOf.returns(wei(10).toBN());

                    await assert.revert(
                        rewardsEscrow.appendVestingEntry(
                            staker1,
                            toUnit("1"),
                            duration,
                            {
                                from: staker1,
                            }
                        ),
                        "Only the StakingRewards can perform this action"
                    );
                });
                it("should revert appending a vesting entry with a zero amount", async () => {
                    // Transfer of KWENTA to the escrow must occur before creating an entry
                    kwentaSmock.balanceOf.returns(wei(1).toBN());

                    await assert.revert(
                        rewardsEscrow.appendVestingEntry(
                            staker1,
                            toUnit("0"),
                            duration,
                            {
                                from: stakingRewards.address,
                            }
                        ),
                        "Quantity cannot be zero"
                    );
                });
                it("should revert appending a vesting entry if there is not enough KWENTA in the contracts balance", async () => {
                    // Transfer of KWENTA to the escrow must occur before creating an entry
                    kwentaSmock.balanceOf.returns(wei(1).toBN());

                    await assert.revert(
                        rewardsEscrow.appendVestingEntry(
                            staker1,
                            toUnit("10"),
                            duration,
                            {
                                from: stakingRewards.address,
                            }
                        ),
                        "Must be enough balance in the contract to provide for the vesting entry"
                    );
                });
                it("should revert appending a vesting entry if the duration is 0", async () => {
                    duration = 0;

                    // Transfer of KWENTA to the escrow must occur before creating an entry
                    kwentaSmock.balanceOf.returns(wei(10).toBN());

                    await assert.revert(
                        rewardsEscrow.appendVestingEntry(
                            staker1,
                            toUnit("10"),
                            duration,
                            {
                                from: stakingRewards.address,
                            }
                        ),
                        "Cannot escrow with 0 duration OR above max_duration"
                    );
                });
                it("should revert appending a vesting entry if the duration is > max_duration", async () => {
                    duration = (await rewardsEscrow.MAX_DURATION()).add(
                        toUnit(1)
                    );

                    // Transfer of KWENTA to the escrow must occur before creating an entry
                    kwentaSmock.balanceOf.returns(wei(10).toBN());

                    await assert.revert(
                        rewardsEscrow.appendVestingEntry(
                            staker1,
                            toUnit("10"),
                            duration,
                            {
                                from: stakingRewards.address,
                            }
                        ),
                        "Cannot escrow with 0 duration OR above max_duration"
                    );
                });

                describe("When successfully appending new escrow entry for account 1 with 10 KWENTA", () => {
                    let entryID, nextEntryIdAfter, now, escrowAmount;
                    beforeEach(async () => {
                        duration = 1 * YEAR;

                        entryID = await rewardsEscrow.nextEntryId();

                        now = await currentTime();

                        escrowAmount = toUnit("10");

                        // Transfer of KWENTA to the escrow must occur before creating an entry
                        kwentaSmock.balanceOf.returns(wei(10).toBN());

                        // Append vesting entry
                        await rewardsEscrow.appendVestingEntry(
                            staker1,
                            escrowAmount,
                            duration,
                            {
                                from: stakingRewards.address,
                            }
                        );

                        nextEntryIdAfter = await rewardsEscrow.nextEntryId();
                    });
                    it("Should return the vesting entry for account 1 and entryID", async () => {
                        const vestingEntry =
                            await rewardsEscrow.getVestingEntry(
                                staker1,
                                entryID
                            );

                        // endTime is 1 year after
                        assert.isTrue(vestingEntry.endTime.gte(now + duration));

                        // escrowAmount is 10
                        assert.bnEqual(vestingEntry.escrowAmount, escrowAmount);
                    });
                    it("Should increment the nextEntryID", async () => {
                        assert.bnEqual(
                            nextEntryIdAfter,
                            entryID.add(new BN(1))
                        );
                    });
                    it("Account 1 should have balance of 10 KWENTA", async () => {
                        assert.bnEqual(
                            await rewardsEscrow.balanceOf(staker1),
                            escrowAmount
                        );
                    });
                    it("totalEscrowedBalance of the contract should be 10 KWENTA", async () => {
                        assert.bnEqual(
                            await rewardsEscrow.totalEscrowedBalance(),
                            escrowAmount
                        );
                    });
                    it("staker1 should have totalVested Account Balance of 0", async () => {
                        assert.bnEqual(
                            await rewardsEscrow.totalVestedAccountBalance(
                                staker1
                            ),
                            new BN(0)
                        );
                    });
                    it("staker1 numVestingEntries is 1", async () => {
                        assert.bnEqual(
                            await rewardsEscrow.numVestingEntries(staker1),
                            new BN(1)
                        );
                    });
                    describe("When 6 months has passed", () => {
                        let timeElapsed;
                        beforeEach(async () => {
                            timeElapsed = YEAR / 2;
                            await fastForward(timeElapsed);
                        });
                        // claimable = escrowedAmount - 90% escrowedAmount * vestingProgress
                        it("then the vesting entry has 5.5 kwenta claimable", async () => {
                            const claimable =
                                await rewardsEscrow.getVestingEntryClaimable(
                                    staker1,
                                    entryID
                                );
                            assert.bnEqual(claimable["0"], wei(5.5).toBN());
                        });
                    });
                    describe("When one year has passed after the vesting end time", () => {
                        let vestingEntry;
                        beforeEach(async () => {
                            await fastForward(YEAR + 1);
                            vestingEntry = await rewardsEscrow.getVestingEntry(
                                staker1,
                                entryID
                            );
                        });
                        it("then the vesting entry is fully claimable", async () => {
                            const claimable =
                                await rewardsEscrow.getVestingEntryClaimable(
                                    staker1,
                                    entryID
                                );
                            assert.bnEqual(
                                claimable["0"],
                                vestingEntry.escrowAmount
                            );
                        });
                    });
                });
            });
        });

        describe("Creating a new escrow entry by approval", async () => {
            let duration, entryID;
            beforeEach(async () => {
                // approve rewardEscrow to spend KWENTA
                kwentaSmock.allowance.returns(wei(10).toBN());

                // stub transferFrom
                kwentaSmock.transferFrom.returns(true);

                // stub balanceOf
                kwentaSmock.balanceOf.returns(wei(10).toBN());

                duration = 1 * YEAR;
            });
            it("should revert if escrow duration is greater than max_duration", async () => {
                const maxDuration = await rewardsEscrow.MAX_DURATION();
                await assert.revert(
                    rewardsEscrow.createEscrowEntry(
                        staker1,
                        new BN(1000),
                        maxDuration + 10,
                        {
                            from: owner,
                        }
                    ),
                    "Cannot escrow with 0 duration OR above max_duration"
                );
            });
            it("should revert if escrow duration is 0", async () => {
                await assert.revert(
                    rewardsEscrow.createEscrowEntry(staker1, new BN(1000), 0, {
                        from: owner,
                    }),
                    "Cannot escrow with 0 duration OR above max_duration"
                );
            });
            it("should revert when beneficiary is address zero", async () => {
                await assert.revert(
                    rewardsEscrow.createEscrowEntry(
                        ethers.constants.AddressZero,
                        toUnit("1"),
                        duration
                    ),
                    "Cannot create escrow with address(0)"
                );
            });
            it("should revert when msg.sender has no approval to spend", async () => {
                kwentaSmock.transferFrom.returns(false);
                await assert.revert(
                    rewardsEscrow.createEscrowEntry(
                        staker1,
                        toUnit("10"),
                        duration,
                        {
                            from: staker1,
                        }
                    ),
                    "Token transfer failed"
                );
            });
            describe("when successfully creating a new escrow entry for staker1", () => {
                let vestingEntry, escrowAmount, now, nextEntryIdAfter;
                beforeEach(async () => {
                    now = currentTime();
                    escrowAmount = toUnit("10");

                    const expectedEntryID = await rewardsEscrow.nextEntryId();

                    await rewardsEscrow.createEscrowEntry(
                        staker1,
                        escrowAmount,
                        duration,
                        {
                            from: owner,
                        }
                    );

                    // retrieve the vesting entryID from account 1's list of account vesting entrys
                    entryID = await rewardsEscrow.accountVestingEntryIDs(
                        staker1,
                        0
                    );

                    assert.bnEqual(entryID, expectedEntryID);

                    nextEntryIdAfter = await rewardsEscrow.nextEntryId();
                });
                it("Should have created a new vesting entry for account 1", async () => {
                    vestingEntry = await rewardsEscrow.getVestingEntry(
                        staker1,
                        entryID
                    );

                    // endTime is 1 year after
                    assert.isTrue(vestingEntry.endTime.gte(now + duration));

                    // escrowAmount is 10
                    assert.bnEqual(vestingEntry.escrowAmount, escrowAmount);
                });
                it("Should increment the nextEntryID", async () => {
                    assert.bnEqual(nextEntryIdAfter, entryID.add(new BN(1)));
                });
                it("totalEscrowedBalance of the contract should be 10 KWENTA", async () => {
                    assert.bnEqual(
                        await rewardsEscrow.totalEscrowedBalance(),
                        escrowAmount
                    );
                });
                it("Account1 should have balance of 10 KWENTA", async () => {
                    assert.bnEqual(
                        await rewardsEscrow.balanceOf(staker1),
                        escrowAmount
                    );
                });
                it("Account1 should have totalVested Account Balance of 0", async () => {
                    assert.bnEqual(
                        await rewardsEscrow.totalVestedAccountBalance(staker1),
                        new BN(0)
                    );
                });
                it("Account1 numVestingEntries is 1", async () => {
                    assert.bnEqual(
                        await rewardsEscrow.numVestingEntries(staker1),
                        new BN(1)
                    );
                });
            });
        });

        describe("Read Vesting Schedule", () => {
            const duration = 1 * YEAR;
            const escrowAmounts = [toUnit("200"), toUnit("300"), toUnit("500")];
            let entryID1, entryID2, entryID3;
            beforeEach(async () => {
                // Transfer of KWENTA to the escrow must occur before creating a vestinng entry
                kwentaSmock.balanceOf.returns(wei(1000).toBN());

                // Add a few vesting entries as the feepool address
                entryID1 = await rewardsEscrow.nextEntryId();
                await rewardsEscrow.appendVestingEntry(
                    staker1,
                    escrowAmounts[0],
                    duration,
                    {
                        from: stakingRewards.address,
                    }
                );
                await fastForward(WEEK);
                entryID2 = await rewardsEscrow.nextEntryId();
                await rewardsEscrow.appendVestingEntry(
                    staker1,
                    escrowAmounts[1],
                    duration,
                    {
                        from: stakingRewards.address,
                    }
                );
                await fastForward(WEEK);
                entryID3 = await rewardsEscrow.nextEntryId();
                await rewardsEscrow.appendVestingEntry(
                    staker1,
                    escrowAmounts[2],
                    duration,
                    {
                        from: stakingRewards.address,
                    }
                );

                // ensure Issuer.debtBalanceOf returns 0
                //mocks['Issuer'].smocked.debtBalanceOf.will.return.with('0');
            });
            it("should return the vesting schedules for staker1", async () => {
                const entries = await rewardsEscrow.getVestingSchedules(
                    staker1,
                    0,
                    3
                );
                // should be 3 entries
                assert.equal(entries.length, 3);

                // escrowAmounts should match for the entries in order
                entries.forEach((entry, i) => {
                    assert.bnEqual(entry.escrowAmount, escrowAmounts[i]);
                    assert.bnEqual(entry.entryID, i + 1);
                });
            });
            it("should return the list of vesting entryIDs for staker1", async () => {
                const vestingEntryIDs =
                    await rewardsEscrow.getAccountVestingEntryIDs(
                        staker1,
                        0,
                        3
                    );

                // should be 3 entries
                assert.equal(vestingEntryIDs.length, 3);

                assert.bnEqual(vestingEntryIDs[0], entryID1);
                assert.bnEqual(vestingEntryIDs[1], entryID2);
                assert.bnEqual(vestingEntryIDs[2], entryID3);
            });
        });

        describe("Vesting", () => {
            let mockedKwenta;

            beforeEach(async () => {
                mockedKwenta = await TokenContract.new(
                    NAME,
                    SYMBOL,
                    INITIAL_SUPPLY,
                    owner,
                    treasuryDAO
                );

                rewardsEscrow = await RewardsEscrow.new(
                    owner,
                    mockedKwenta.address
                );
                await rewardsEscrow.setStakingRewards(stakingRewards.address, {
                    from: owner,
                });
                await rewardsEscrow.setTreasuryDAO(treasuryDAO);

                // Transfer from treasury to owner
                await mockedKwenta.transfer(owner, toUnit("1000"), {
                    from: treasuryDAO,
                });

                // Transfer of KWENTA to the escrow must occur before creating a vesting entry
                await mockedKwenta.transfer(
                    rewardsEscrow.address,
                    toUnit("1000"),
                    {
                        from: owner,
                    }
                );
            });
            describe("Vesting of vesting entry after 6 months (before escrow ends)", () => {
                const duration = 1 * YEAR;

                let escrowAmount, timeElapsed, entryID, claimableKWENTA;
                beforeEach(async () => {
                    escrowAmount = toUnit("1000");
                    timeElapsed = YEAR / 2;

                    entryID = await rewardsEscrow.nextEntryId();

                    // Add a few vesting entries as the feepool address
                    await rewardsEscrow.appendVestingEntry(
                        staker1,
                        escrowAmount,
                        duration,
                        {
                            from: stakingRewards.address,
                        }
                    );

                    // Need to go into the future to vest
                    await fastForward(timeElapsed);
                });

                it("should vest 0 amount if entryID does not exist for user", async () => {
                    const randomID = 200;
                    await rewardsEscrow.vest([randomID], { from: staker1 });

                    // Check user has no vested KWENTA
                    assert.bnEqual(
                        await mockedKwenta.balanceOf(staker1),
                        toUnit("0")
                    );

                    // Check rewardEscrow does not have any KWENTA
                    assert.bnEqual(
                        await mockedKwenta.balanceOf(rewardsEscrow.address),
                        escrowAmount
                    );

                    // Check total escrowedAccountBalance is unchanged
                    const escrowedAccountBalance =
                        await rewardsEscrow.totalEscrowedAccountBalance(
                            staker1
                        );
                    assert.bnEqual(escrowedAccountBalance, escrowAmount);

                    // Account should have 0 vested account balance
                    const totalVestedAccountBalance =
                        await rewardsEscrow.totalVestedAccountBalance(staker1);
                    assert.bnEqual(totalVestedAccountBalance, toUnit("0"));
                });

                it("should have 55% of the vesting entry claimable", async () => {
                    const expectedAmount = wei(escrowAmount)
                        .mul(0.55)
                        .toString(0);
                    assert.bnEqual(
                        (
                            await rewardsEscrow.getVestingEntryClaimable(
                                staker1,
                                entryID
                            )
                        )["0"],
                        expectedAmount
                    );
                });

                it("should vest and transfer 0 KWENTA from contract to the user", async () => {
                    claimableKWENTA =
                        await rewardsEscrow.getVestingEntryClaimable(
                            staker1,
                            entryID
                        );

                    assert.bnEqual(
                        claimableKWENTA["0"],
                        wei(escrowAmount).mul(0.55).toString(0)
                    );

                    const treasuryPreBalance = await mockedKwenta.balanceOf(
                        treasuryDAO
                    );

                    // Vest
                    await rewardsEscrow.vest([entryID], { from: staker1 });

<<<<<<< HEAD
                    const treasuryPostBalance = await mockedKwenta.balanceOf(
                        treasuryDAO
                    );

                    // Check user has more than 60% vested KWENTA
=======
                    // Check user has more than 55% vested KWENTA
>>>>>>> febee68e
                    assert.bnClose(
                        await mockedKwenta.balanceOf(staker1),
                        wei(escrowAmount).mul(0.55).toString(0),
                        wei(1).toString()
                    );

                    // Check treasury has 40% vested KWENTA
                    assert.bnClose(
                        treasuryPostBalance.sub(treasuryPreBalance),
                        wei(escrowAmount).mul(0.4).toString(0),
                        wei(1).toString()
                    );

                    // Check rewardEscrow contract has same amount of KWENTA
                    assert.bnEqual(
                        await mockedKwenta.balanceOf(rewardsEscrow.address),
                        0
                    );

                    const vestingEntryAfter =
                        await rewardsEscrow.getVestingEntry(staker1, entryID);

                    assert.bnEqual(
                        await rewardsEscrow.totalEscrowedBalance(),
                        0
                    );

                    assert.bnEqual(
                        await rewardsEscrow.totalEscrowedAccountBalance(
                            staker1
                        ),
                        0
                    );

                    assert.bnEqual(
                        await rewardsEscrow.totalVestedAccountBalance(staker1),
                        await mockedKwenta.balanceOf(staker1)
                    );

                    assert.bnEqual(vestingEntryAfter.escrowAmount, 0);
                });
            });

            describe("When vesting after escrow ended", () => {
                let escrowAmount, duration, entryID;
                beforeEach(async () => {
                    duration = 1 * YEAR;
                    escrowAmount = toUnit("1000");

                    entryID = await rewardsEscrow.nextEntryId();

                    // Add a few vesting entries as the feepool address
                    await rewardsEscrow.appendVestingEntry(
                        staker1,
                        escrowAmount,
                        duration,
                        {
                            from: stakingRewards.address,
                        }
                    );

                    // fast forward to after escrow.endTime
                    fastForward(duration + 10);
                });
                it("should vest and transfer all the $KWENTA to the user", async () => {
                    await rewardsEscrow.vest([entryID], {
                        from: staker1,
                    });

                    // Check user has all their vested KWENTA
                    assert.bnEqual(
                        await mockedKwenta.balanceOf(staker1),
                        escrowAmount
                    );

                    // Check rewardEscrow does not have any KWENTA
                    assert.bnEqual(
                        await mockedKwenta.balanceOf(rewardsEscrow.address),
                        toUnit("0")
                    );
                });

                it("should vest and emit a Vest event", async () => {
                    const vestTransaction = await rewardsEscrow.vest(
                        [entryID],
                        {
                            from: staker1,
                        }
                    );

                    // Vested(msg.sender, now, total);
                    const vestedEvent = vestTransaction.logs.find(
                        (log) => log.event === "Vested"
                    );
                    assert.eventEqual(vestedEvent, "Vested", {
                        beneficiary: staker1,
                        value: escrowAmount,
                    });
                });

                it("should vest and update totalEscrowedAccountBalance", async () => {
                    // This account should have an escrowedAccountBalance
                    let escrowedAccountBalance =
                        await rewardsEscrow.totalEscrowedAccountBalance(
                            staker1
                        );
                    assert.bnEqual(escrowedAccountBalance, escrowAmount);

                    // Vest
                    await rewardsEscrow.vest([entryID], {
                        from: staker1,
                    });

                    // This account should not have any amount escrowed
                    escrowedAccountBalance =
                        await rewardsEscrow.totalEscrowedAccountBalance(
                            staker1
                        );
                    assert.bnEqual(escrowedAccountBalance, toUnit("0"));
                });

                it("should vest and update totalVestedAccountBalance", async () => {
                    // This account should have zero totalVestedAccountBalance
                    let totalVestedAccountBalance =
                        await rewardsEscrow.totalVestedAccountBalance(staker1);
                    assert.bnEqual(totalVestedAccountBalance, toUnit("0"));

                    // Vest
                    await rewardsEscrow.vest([entryID], {
                        from: staker1,
                    });

                    // This account should have vested its whole amount
                    totalVestedAccountBalance =
                        await rewardsEscrow.totalVestedAccountBalance(staker1);
                    assert.bnEqual(totalVestedAccountBalance, escrowAmount);
                });

                it("should vest and update totalEscrowedBalance", async () => {
                    await rewardsEscrow.vest([entryID], {
                        from: staker1,
                    });

                    // There should be no Escrowed balance left in the contract
                    assert.bnEqual(
                        await rewardsEscrow.totalEscrowedBalance(),
                        toUnit("0")
                    );
                });
                it("should vest and update entryID.escrowAmount to 0", async () => {
                    await rewardsEscrow.vest([entryID], {
                        from: staker1,
                    });

                    // There should be no escrowedAmount on entry
                    const entry = await rewardsEscrow.getVestingEntry(
                        staker1,
                        entryID
                    );
                    assert.bnEqual(entry.escrowAmount, toUnit("0"));
                });
            });

            describe("Vesting multiple vesting entries", () => {
                const duration = 1 * YEAR;
                let escrowAmount1,
                    escrowAmount2,
                    escrowAmount3,
                    entryID1,
                    entryID2,
                    entryID3;

                beforeEach(async () => {
                    escrowAmount1 = toUnit("200");
                    escrowAmount2 = toUnit("300");
                    escrowAmount3 = toUnit("500");

                    // Add a few vesting entries as the feepool address
                    entryID1 = await rewardsEscrow.nextEntryId();
                    await rewardsEscrow.appendVestingEntry(
                        staker1,
                        escrowAmount1,
                        duration,
                        {
                            from: stakingRewards.address,
                        }
                    );
                    await fastForward(WEEK);

                    entryID2 = await rewardsEscrow.nextEntryId();
                    await rewardsEscrow.appendVestingEntry(
                        staker1,
                        escrowAmount2,
                        duration,
                        {
                            from: stakingRewards.address,
                        }
                    );
                    await fastForward(WEEK);

                    entryID3 = await rewardsEscrow.nextEntryId();
                    await rewardsEscrow.appendVestingEntry(
                        staker1,
                        escrowAmount3,
                        duration,
                        {
                            from: stakingRewards.address,
                        }
                    );

                    // Need to go into the future to vest all entries
                    await fastForward(duration + WEEK * 3);
                });

                it("should have three vesting entries for the user", async () => {
                    const numOfEntries = await rewardsEscrow.numVestingEntries(
                        staker1
                    );
                    assert.bnEqual(numOfEntries, new BN(3));
                });

                describe("When another user (account 1) vests all their entries", () => {
                    it("should vest all entries and transfer $KWENTA to the user", async () => {
                        await rewardsEscrow.vest(
                            [entryID1, entryID2, entryID3],
                            {
                                from: staker2,
                            }
                        );

                        // Check staker1 has no KWENTA in their balance
                        assert.bnEqual(
                            await mockedKwenta.balanceOf(staker1),
                            toUnit("0")
                        );

                        // Check staker2 has no KWENTA in their balance
                        assert.bnEqual(
                            await mockedKwenta.balanceOf(staker2),
                            toUnit("0")
                        );

                        // Check rewardEscrow has all the KWENTA
                        assert.bnEqual(
                            await mockedKwenta.balanceOf(rewardsEscrow.address),
                            toUnit("1000")
                        );
                    });
                });

                it("should vest all entries and transfer $KWENTA from contract to the user", async () => {
                    await rewardsEscrow.vest([entryID1, entryID2, entryID3], {
                        from: staker1,
                    });

                    // Check user has all their vested KWENTA
                    assert.bnEqual(
                        await mockedKwenta.balanceOf(staker1),
                        toUnit("1000")
                    );

                    // Check rewardEscrow does not have any KWENTA
                    assert.bnEqual(
                        await mockedKwenta.balanceOf(rewardsEscrow.address),
                        toUnit("0")
                    );
                });

                it("should vest and emit a Vest event", async () => {
                    const vestTx = await rewardsEscrow.vest(
                        [entryID1, entryID2, entryID3],
                        {
                            from: staker1,
                        }
                    );

                    // Vested(msg.sender, now, total);
                    const vestedEvent = vestTx.logs.find(
                        (log) => log.event === "Vested"
                    );
                    assert.eventEqual(vestedEvent, "Vested", {
                        beneficiary: staker1,
                        value: toUnit("1000"),
                    });
                });

                it("should vest and update totalEscrowedAccountBalance", async () => {
                    // This account should have an escrowedAccountBalance
                    let escrowedAccountBalance =
                        await rewardsEscrow.totalEscrowedAccountBalance(
                            staker1
                        );
                    assert.bnEqual(escrowedAccountBalance, toUnit("1000"));

                    // Vest
                    await rewardsEscrow.vest([entryID1, entryID2, entryID3], {
                        from: staker1,
                    });

                    // This account should not have any amount escrowed
                    escrowedAccountBalance =
                        await rewardsEscrow.totalEscrowedAccountBalance(
                            staker1
                        );
                    assert.bnEqual(escrowedAccountBalance, toUnit("0"));
                });

                it("should vest and update totalVestedAccountBalance", async () => {
                    // This account should have zero totalVestedAccountBalance
                    let totalVestedAccountBalance =
                        await rewardsEscrow.totalVestedAccountBalance(staker1);
                    assert.bnEqual(totalVestedAccountBalance, toUnit("0"));

                    // Vest
                    await rewardsEscrow.vest([entryID1, entryID2, entryID3], {
                        from: staker1,
                    });

                    // This account should have vested its whole amount
                    totalVestedAccountBalance =
                        await rewardsEscrow.totalVestedAccountBalance(staker1);
                    assert.bnEqual(totalVestedAccountBalance, toUnit("1000"));
                });

                it("should vest and update totalEscrowedBalance", async () => {
                    await rewardsEscrow.vest([entryID1, entryID2, entryID3], {
                        from: staker1,
                    });
                    // There should be no Escrowed balance left in the contract
                    assert.bnEqual(
                        await rewardsEscrow.totalEscrowedBalance(),
                        toUnit("0")
                    );
                });

                it("should vest all entries and ignore duplicate attempts to vest same entries again", async () => {
                    // Vest attempt 1
                    await rewardsEscrow.vest([entryID1, entryID2, entryID3], {
                        from: staker1,
                    });

                    // Check user has all their vested KWENTA
                    assert.bnEqual(
                        await mockedKwenta.balanceOf(staker1),
                        toUnit("1000")
                    );

                    // Check rewardEscrow does not have any KWENTA
                    assert.bnEqual(
                        await mockedKwenta.balanceOf(rewardsEscrow.address),
                        toUnit("0")
                    );

                    // Vest attempt 2
                    await rewardsEscrow.vest([entryID1, entryID2, entryID3], {
                        from: staker1,
                    });

                    // Check user has same amount of KWENTA
                    assert.bnEqual(
                        await mockedKwenta.balanceOf(staker1),
                        toUnit("1000")
                    );

                    // Check rewardEscrow does not have any KWENTA
                    assert.bnEqual(
                        await mockedKwenta.balanceOf(rewardsEscrow.address),
                        toUnit("0")
                    );
                });
            });

            describe("Vesting multiple vesting entries with different duration / end time", () => {
                const duration = 1 * YEAR;
                let escrowAmount1,
                    escrowAmount2,
                    escrowAmount3,
                    entryID1,
                    entryID2,
                    entryID3;

                beforeEach(async () => {
                    escrowAmount1 = toUnit("200");
                    escrowAmount2 = toUnit("300");
                    escrowAmount3 = toUnit("500");

                    // Add a few vesting entries as the feepool address
                    entryID1 = await rewardsEscrow.nextEntryId();
                    await rewardsEscrow.appendVestingEntry(
                        staker1,
                        escrowAmount1,
                        duration,
                        {
                            from: stakingRewards.address,
                        }
                    );
                    await fastForward(WEEK);

                    entryID2 = await rewardsEscrow.nextEntryId();
                    await rewardsEscrow.appendVestingEntry(
                        staker1,
                        escrowAmount2,
                        duration,
                        {
                            from: stakingRewards.address,
                        }
                    );
                    await fastForward(WEEK);

                    // EntryID3 has a longer duration than other entries
                    const twoYears = 2 * 52 * WEEK;
                    entryID3 = await rewardsEscrow.nextEntryId();
                    await rewardsEscrow.appendVestingEntry(
                        staker1,
                        escrowAmount3,
                        twoYears,
                        {
                            from: stakingRewards.address,
                        }
                    );
                });

                it("should have three vesting entries for the user", async () => {
                    const numOfEntries = await rewardsEscrow.numVestingEntries(
                        staker1
                    );
                    assert.bnEqual(numOfEntries, new BN(3));
                });

                describe("When another user (account 1) vests all their entries", () => {
                    it("should vest all entries and transfer $KWENTA to the user", async () => {
                        await rewardsEscrow.vest(
                            [entryID1, entryID2, entryID3],
                            {
                                from: staker2,
                            }
                        );

                        // Check staker1 has no KWENTA in their balance
                        assert.bnEqual(
                            await mockedKwenta.balanceOf(staker1),
                            toUnit("0")
                        );

                        // Check staker2 has no KWENTA in their balance
                        assert.bnEqual(
                            await mockedKwenta.balanceOf(staker2),
                            toUnit("0")
                        );

                        // Check rewardEscrow has all the KWENTA
                        assert.bnEqual(
                            await mockedKwenta.balanceOf(rewardsEscrow.address),
                            toUnit("1000")
                        );
                    });
                });

                describe("vest only the first two entries", () => {
                    beforeEach(async () => {
                        // Need to go into the future to vest first two entries
                        await fastForward(duration);
                    });

                    it("should vest only first 2 entries and transfer $KWENTA from contract to the user", async () => {
                        await rewardsEscrow.vest([entryID1, entryID2], {
                            from: staker1,
                        });

                        // Check user has entry1 + entry2 amount
                        assert.bnEqual(
                            await mockedKwenta.balanceOf(staker1),
                            escrowAmount1.add(escrowAmount2)
                        );

                        // Check rewardEscrow has remaining entry3 amount
                        assert.bnEqual(
                            await mockedKwenta.balanceOf(rewardsEscrow.address),
                            escrowAmount3
                        );
                    });

                    it("should vest and emit a Vest event", async () => {
                        const vestTx = await rewardsEscrow.vest(
                            [entryID1, entryID2],
                            {
                                from: staker1,
                            }
                        );

                        // Vested(msg.sender, now, total);
                        const vestedEvent = vestTx.logs.find(
                            (log) => log.event === "Vested"
                        );
                        assert.eventEqual(vestedEvent, "Vested", {
                            beneficiary: staker1,
                            value: toUnit("500"),
                        });
                    });

                    it("should vest and update totalEscrowedAccountBalance", async () => {
                        // This account should have an escrowedAccountBalance
                        let escrowedAccountBalance =
                            await rewardsEscrow.totalEscrowedAccountBalance(
                                staker1
                            );
                        assert.bnEqual(escrowedAccountBalance, toUnit("1000"));

                        // Vest
                        await rewardsEscrow.vest([entryID1, entryID2], {
                            from: staker1,
                        });

                        // This account should have any 500 KWENTA escrowed
                        escrowedAccountBalance =
                            await rewardsEscrow.totalEscrowedAccountBalance(
                                staker1
                            );
                        assert.bnEqual(escrowedAccountBalance, escrowAmount3);
                    });

                    it("should vest and update totalVestedAccountBalance", async () => {
                        // This account should have zero totalVestedAccountBalance before
                        let totalVestedAccountBalance =
                            await rewardsEscrow.totalVestedAccountBalance(
                                staker1
                            );
                        assert.bnEqual(totalVestedAccountBalance, toUnit("0"));

                        // Vest
                        await rewardsEscrow.vest([entryID1, entryID2], {
                            from: staker1,
                        });

                        // This account should have vested entry 1 and entry 2 amounts
                        totalVestedAccountBalance =
                            await rewardsEscrow.totalVestedAccountBalance(
                                staker1
                            );
                        assert.bnEqual(
                            totalVestedAccountBalance,
                            escrowAmount1.add(escrowAmount2)
                        );
                    });

                    it("should vest and update totalEscrowedBalance", async () => {
                        await rewardsEscrow.vest([entryID1, entryID2], {
                            from: staker1,
                        });
                        // There should be escrowAmount3's Escrowed balance left in the contract
                        assert.bnEqual(
                            await rewardsEscrow.totalEscrowedBalance(),
                            escrowAmount3
                        );
                    });

                    it("should vest entryID1 and entryID2 and ignore duplicate attempts to vest same entries again", async () => {
                        // Vest attempt 1
                        await rewardsEscrow.vest([entryID1, entryID2], {
                            from: staker1,
                        });

                        // Check user have vested escrowAmount1 and escrowAmount2 KWENTA
                        assert.bnEqual(
                            await mockedKwenta.balanceOf(staker1),
                            escrowAmount1.add(escrowAmount2)
                        );

                        // Check rewardEscrow does has escrowAmount3 KWENTA
                        assert.bnEqual(
                            await mockedKwenta.balanceOf(rewardsEscrow.address),
                            escrowAmount3
                        );

                        // Vest attempt 2
                        await rewardsEscrow.vest([entryID1, entryID2], {
                            from: staker1,
                        });

                        // Check user has same amount of KWENTA
                        assert.bnEqual(
                            await mockedKwenta.balanceOf(staker1),
                            escrowAmount1.add(escrowAmount2)
                        );

                        // Check rewardEscrow has same escrowAmount3 KWENTA
                        assert.bnEqual(
                            await mockedKwenta.balanceOf(rewardsEscrow.address),
                            escrowAmount3
                        );
                    });
                });

                describe("when the first two entrys are vestable and third is partially vestable", () => {
                    beforeEach(async () => {
                        // Need to go into the future to vest first two entries
                        await fastForward(duration + WEEK * 2);
                    });

                    it("should fully vest entries 1 and 2 and partially vest entry 3 and transfer all to user", async () => {
                        await rewardsEscrow.vest(
                            [entryID1, entryID2, entryID3],
                            {
                                from: staker1,
                            }
                        );

                        // Check user has entry1 + entry2 amount
                        assert.bnGreaterThan(
                            await mockedKwenta.balanceOf(staker1),
                            escrowAmount1.add(escrowAmount2)
                        );

                        // Check rewardEscrow has remaining entry3 amount
                        assert.bnEqual(
                            await mockedKwenta.balanceOf(rewardsEscrow.address),
                            0
                        );
                    });

                    it("should vest and emit a Vest event", async () => {
                        const vestTx = await rewardsEscrow.vest(
                            [entryID1, entryID2, entryID3],
                            {
                                from: staker1,
                            }
                        );

                        // Vested(msg.sender, now, total);
                        const vestedEvent = vestTx.logs.find(
                            (log) => log.event === "Vested"
                        );
                        assert.eventEqual(vestedEvent, "Vested", {
                            beneficiary: staker1,
                            value: wei(
                                "784421696142399267400",
                                18,
                                true
                            ).toBN(),
                        });
                    });

                    it("should vest and update totalEscrowedAccountBalance", async () => {
                        // This account should have an escrowedAccountBalance
                        let escrowedAccountBalance =
                            await rewardsEscrow.totalEscrowedAccountBalance(
                                staker1
                            );
                        assert.bnEqual(escrowedAccountBalance, toUnit("1000"));

                        // Vest
                        await rewardsEscrow.vest(
                            [entryID1, entryID2, entryID3],
                            {
                                from: staker1,
                            }
                        );

                        // This account should have any 0 KWENTA escrowed
                        escrowedAccountBalance =
                            await rewardsEscrow.totalEscrowedAccountBalance(
                                staker1
                            );
                        assert.bnEqual(escrowedAccountBalance, 0);
                    });

                    it("should vest and update totalVestedAccountBalance", async () => {
                        // This account should have zero totalVestedAccountBalance before
                        let totalVestedAccountBalance =
                            await rewardsEscrow.totalVestedAccountBalance(
                                staker1
                            );
                        assert.bnEqual(totalVestedAccountBalance, toUnit("0"));

                        // Vest
                        await rewardsEscrow.vest(
                            [entryID1, entryID2, entryID3],
                            {
                                from: staker1,
                            }
                        );

                        // This account should have vested more than entry 1 and entry 2 amounts
                        totalVestedAccountBalance =
                            await rewardsEscrow.totalVestedAccountBalance(
                                staker1
                            );
                        assert.bnGreaterThan(
                            totalVestedAccountBalance,
                            escrowAmount1.add(escrowAmount2)
                        );
                    });

                    it("should vest and update totalEscrowedBalance", async () => {
                        await rewardsEscrow.vest(
                            [entryID1, entryID2, entryID3],
                            {
                                from: staker1,
                            }
                        );

                        assert.bnEqual(
                            await rewardsEscrow.totalEscrowedBalance(),
                            0
                        );
                    });

                    it("should vest entryID1 and entryID2 and ignore duplicate attempts to vest same entries again", async () => {
                        // Vest attempt 1
                        await rewardsEscrow.vest(
                            [entryID1, entryID2, entryID3],
                            {
                                from: staker1,
                            }
                        );

                        const beforeBalance = await mockedKwenta.balanceOf(
                            staker1
                        );

                        // Check user have vested escrowAmount1 + escrowAmount2 + partial escrowAmount3 KWENTA
                        assert.bnGreaterThan(
                            beforeBalance,
                            escrowAmount1.add(escrowAmount2)
                        );

                        // Check rewardEscrow has 0 in escrow
                        assert.bnEqual(
                            await mockedKwenta.balanceOf(rewardsEscrow.address),
                            0
                        );

                        // Vest attempt 2
                        await rewardsEscrow.vest(
                            [entryID1, entryID2, entryID3],
                            {
                                from: staker1,
                            }
                        );

                        // Check user has same amount of KWENTA
                        assert.bnEqual(
                            await mockedKwenta.balanceOf(staker1),
                            beforeBalance
                        );

                        // Check rewardEscrow has same 0 KWENTA
                        assert.bnEqual(
                            await mockedKwenta.balanceOf(rewardsEscrow.address),
                            0
                        );
                    });
                });
            });
        });

        describe("Stress test - Read Vesting Schedule", () => {
            const duration = 1 * YEAR;
            const escrowAmount = toUnit(1);
            const numberOfEntries = 260; // 5 years of entries
            beforeEach(async () => {
                // Transfer of KWENTA to the escrow must occur before creating a vestinng entry
                kwentaSmock.balanceOf.returns(wei(1000).toBN());

                // add a 260 escrow entries
                for (var i = 0; i < numberOfEntries; i++) {
                    await rewardsEscrow.appendVestingEntry(
                        staker1,
                        escrowAmount,
                        duration,
                        {
                            from: stakingRewards.address,
                        }
                    );
                }

                // ensure Issuer.debtBalanceOf returns 0
                //mocks['Issuer'].smocked.debtBalanceOf.will.return.with('0');
            });
            it("should return the vesting schedules for staker1", async () => {
                const entries = await rewardsEscrow.getVestingSchedules(
                    staker1,
                    0,
                    numberOfEntries
                );
                // should be 260 entries
                assert.equal(entries.length, numberOfEntries);
            }).timeout(200000);
            it("should return the list of vesting entryIDs for staker1", async () => {
                const vestingEntryIDs =
                    await rewardsEscrow.getAccountVestingEntryIDs(
                        staker1,
                        0,
                        numberOfEntries
                    );

                // should be 260 entryID's in the list
                assert.equal(vestingEntryIDs.length, numberOfEntries);
            }).timeout(200000);
            it("should return a subset of vesting entryIDs for staker1", async () => {
                const vestingEntryIDs =
                    await rewardsEscrow.getAccountVestingEntryIDs(
                        staker1,
                        130,
                        numberOfEntries
                    );

                // should be 130 entryID's in the list
                assert.equal(vestingEntryIDs.length, 130);
            }).timeout(200000);
        });

        describe("Staking Escrow", () => {
            let stakingRewardsSmock;

            beforeEach(async () => {
                stakingRewardsSmock = await smock.fake("StakingRewards");

                rewardsEscrow = await RewardsEscrow.new(
                    owner,
                    kwentaSmock.address
                );
                await rewardsEscrow.setStakingRewards(
                    stakingRewardsSmock.address,
                    {
                        from: owner,
                    }
                );
                await rewardsEscrow.setTreasuryDAO(treasuryDAO);
            });

            it("should revert because staker has no escrowed KWENTA", async () => {
                const escrowAmount = wei(10).toBN();
                await assert.revert(
                    rewardsEscrow.stakeEscrow(escrowAmount, {
                        from: staker1,
                    })
                );
            });

            it("should revert because staker does not have enough escrowed KWENTA", async () => {
                const escrowAmount = wei(10).toBN();
                // stub transferFrom
                kwentaSmock.transferFrom.returns(true);
                // stub balanceOf
                kwentaSmock.balanceOf.returns(escrowAmount);
                await rewardsEscrow.createEscrowEntry(
                    staker1,
                    escrowAmount,
                    1 * YEAR
                );
                // Stake half of escrow
                stakingRewardsSmock.escrowedBalanceOf.returns(
                    escrowAmount.div(2)
                );
                // Attempt to stake more
                await assert.revert(
                    rewardsEscrow.stakeEscrow(escrowAmount, {
                        from: staker1,
                    })
                );
            });

            it("should stake escrow", async () => {
                const escrowAmount = wei(10).toBN();
                // stub transferFrom
                kwentaSmock.transferFrom.returns(true);
                // stub balanceOf
                kwentaSmock.balanceOf.returns(escrowAmount);
                await rewardsEscrow.createEscrowEntry(
                    staker1,
                    escrowAmount,
                    1 * YEAR
                );
                await rewardsEscrow.stakeEscrow(escrowAmount, {
                    from: staker1,
                });
                expect(stakingRewardsSmock.stakeEscrow).to.have.been.calledWith(
                    staker1,
                    escrowAmount
                );
            });

            it("should unstake escrow", async () => {
                const escrowAmount = wei(10).toBN();
                await rewardsEscrow.unstakeEscrow(escrowAmount, {
                    from: staker1,
                });
                expect(
                    stakingRewardsSmock.unstakeEscrow
                ).to.have.been.calledWith(staker1, escrowAmount);
            });

            it("should vest without unstaking escrow", async () => {
                const escrowAmount = wei(10).toBN();
                // stub transferFrom
                kwentaSmock.transferFrom.returns(true);
                // stub balanceOf
                kwentaSmock.balanceOf.returns(escrowAmount.mul(2));
                await rewardsEscrow.createEscrowEntry(
                    staker1,
                    escrowAmount,
                    1 * YEAR
                );
                await rewardsEscrow.createEscrowEntry(
                    staker1,
                    escrowAmount,
                    1 * YEAR
                );
                //Stake half of escrow
                stakingRewardsSmock.escrowedBalanceOf.returns(escrowAmount);

                await fastForward(YEAR);
                await rewardsEscrow.vest([1], { from: staker1 });
                expect(stakingRewardsSmock.unstakeEscrow).to.have.callCount(0);
            });

            // This is what happens when you currently have staked escrow and it needs to be vested
            it("should unstake escrow to vest", async () => {
                const escrowAmount = wei(10).toBN();
                // stub transferFrom
                kwentaSmock.transferFrom.returns(true);
                // stub balanceOf
                kwentaSmock.balanceOf.returns(escrowAmount);
                await rewardsEscrow.createEscrowEntry(
                    staker1,
                    escrowAmount,
                    1 * YEAR
                );
                // Mock stake all of escrow
                stakingRewardsSmock.escrowedBalanceOf.returns(escrowAmount);

                await fastForward(YEAR);
                await rewardsEscrow.vest([1], { from: staker1 });
                expect(stakingRewardsSmock.unstakeEscrow).to.have.callCount(1);
                expect(
                    stakingRewardsSmock.unstakeEscrow
                ).to.have.been.calledWith(staker1, escrowAmount);
            });

            it("should unstake escrow to partially vest, partially impose fee and send to treaury", async () => {
                const escrowAmount = wei(10).toBN();
                // stub transferFrom
                kwentaSmock.transferFrom.returns(true);
                kwentaSmock.transfer.returns(true);
                // stub balanceOf
                kwentaSmock.balanceOf.returns(escrowAmount);
                await rewardsEscrow.createEscrowEntry(
                    staker1,
                    escrowAmount,
                    1 * YEAR
                );
                // Mock stake all of escrow
                stakingRewardsSmock.escrowedBalanceOf.returns(escrowAmount);

                await fastForward(YEAR / 2);
                await rewardsEscrow.vest([1], { from: staker1 });
                expect(
                    stakingRewardsSmock.unstakeEscrow
                ).to.have.been.calledWith(staker1, escrowAmount);
                assert.equal(await rewardsEscrow.balanceOf(staker1), 0);
            });
        });
    }
);<|MERGE_RESOLUTION|>--- conflicted
+++ resolved
@@ -857,7 +857,7 @@
                     );
                 });
 
-                it("should vest and transfer 0 KWENTA from contract to the user", async () => {
+                it.only("should vest and transfer 0 KWENTA from contract to the user", async () => {
                     claimableKWENTA =
                         await rewardsEscrow.getVestingEntryClaimable(
                             staker1,
@@ -876,15 +876,11 @@
                     // Vest
                     await rewardsEscrow.vest([entryID], { from: staker1 });
 
-<<<<<<< HEAD
                     const treasuryPostBalance = await mockedKwenta.balanceOf(
                         treasuryDAO
                     );
 
-                    // Check user has more than 60% vested KWENTA
-=======
                     // Check user has more than 55% vested KWENTA
->>>>>>> febee68e
                     assert.bnClose(
                         await mockedKwenta.balanceOf(staker1),
                         wei(escrowAmount).mul(0.55).toString(0),
@@ -894,7 +890,7 @@
                     // Check treasury has 40% vested KWENTA
                     assert.bnClose(
                         treasuryPostBalance.sub(treasuryPreBalance),
-                        wei(escrowAmount).mul(0.4).toString(0),
+                        wei(escrowAmount).mul(0.45).toString(0),
                         wei(1).toString()
                     );
 
