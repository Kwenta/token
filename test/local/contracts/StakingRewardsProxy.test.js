--- conflicted
+++ resolved
@@ -501,17 +501,6 @@
     });
 });
 
-<<<<<<< HEAD
-describe('setRewards()', () => {
-    it('Reverts if the provided reward is greater than the balance.', async () => {
-        const rewardValue = toUnit(100000000);
-        await stProxy.connect(supplySchedule).setRewards(rewardValue)
-            .should.be.rejected;
-    });
-});
-
-=======
->>>>>>> 58fb4bd0
 describe('rewardEpochs()', () => {
     it('Updates the reward Epoch mapping after the week is finished', async () => {
         // RewardsEscrow only allows for StakingRewards to be set *once*,
