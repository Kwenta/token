--- conflicted
+++ resolved
@@ -254,18 +254,14 @@
         await stProxy.connect(staker1).unstake(invalidWithdrawalAmount).should
             .be.rejected;
     });
-<<<<<<< HEAD
     it("fails when minimum stake period not met", async () => {
-        await stProxy.connect(staker1).withdraw(toUnit(15)).should.be.rejected;
-    });
-    it("withdraws the correct amount", async () => {
+        await stProxy.connect(staker1).unstake(toUnit(15)).should.be.rejected;
+    });
+    it('unstakes the correct amount', async () => {
+        // ff
         await fastForward(DAY);
 
-        await stProxy.connect(staker1).withdraw(toUnit(15));
-=======
-    it('unstakes the correct amount', async () => {
         await stProxy.connect(staker1).unstake(toUnit(15));
->>>>>>> ebf7da0a
         let bal = await stProxy.stakedBalanceOf(staker1.address);
         assert.equal(bal, 0, "Incorrect amount");
 
