const { toBN, toWei, fromWei } = require('web3-utils');
const hardhat = require('hardhat');

const send = (payload) => {
	if (!payload.jsonrpc) payload.jsonrpc = '2.0';
	if (!payload.id) payload.id = new Date().getTime();

	return new Promise((resolve, reject) => {
		web3.currentProvider.send(payload, (error, result) => {
			if (error) return reject(error);

			return resolve(result);
		});
	});
};
const mineBlock = () => send({ method: 'evm_mine' });

const NAME = 'Kwenta';
const SYMBOL = 'KWENTA';
const INITIAL_SUPPLY = hre.ethers.utils.parseUnits('313373');
const DAY = 86400;
const WEEK = DAY * 7;
const ZERO_BN = toBN(0);

const toUnit = (amount) => toBN(toWei(amount.toString(), 'ether')).toString();

const assertBNClose = (actualBN, expectedBN, varianceParam = '10') => {
	const actual = BN.isBN(actualBN) ? actualBN : new BN(actualBN);
	const expected = BN.isBN(expectedBN) ? expectedBN : new BN(expectedBN);
	const variance = BN.isBN(varianceParam)
		? varianceParam
		: new BN(varianceParam);
	const actualDelta = expected.sub(actual).abs();

	assert.ok(
		actual.gte(expected.sub(variance)),
		`Number is too small to be close (Delta between actual and expected is ${actualDelta.toString()}, but variance was only ${variance.toString()}`
	);
	assert.ok(
		actual.lte(expected.add(variance)),
		`Number is too large to be close (Delta between actual and expected is ${actualDelta.toString()}, but variance was only ${variance.toString()})`
	);
};

const assertBNGreaterThan = (aBN, bBN) => {
	assert.ok(
		aBN.gt(bBN),
		`${aBN.toString()} is not greater than ${bBN.toString()}`
	);
};

const currentTime = async () => {
	const { timestamp } = await web3.eth.getBlock('latest');
	return timestamp;
};
const fastForward = async (seconds) => {
	// It's handy to be able to be able to pass big numbers in as we can just
	// query them from the contract, then send them back. If not changed to
	// a number, this causes much larger fast forwards than expected without error.
	if (BN.isBN(seconds)) seconds = seconds.toNumber();

	// And same with strings.
	if (typeof seconds === 'string') seconds = parseFloat(seconds);

	let params = {
		method: 'evm_increaseTime',
		params: [seconds],
	};

	if (hardhat.ovm) {
		params = {
			method: 'evm_setNextBlockTimestamp',
			params: [(await currentTime()) + seconds],
		};
	}

	await send(params);

	await mineBlock();
};
const assertBNEqual = (actualBN, expectedBN, context) => {
	assert.strictEqual(actualBN.toString(), expectedBN.toString(), context);
};
const BN = require('bn.js');

require('chai')
	.use(require('chai-as-promised'))
	.use(require('chai-bn-equal'))
	.should();

let owner;
let staker1;
let staker2;
let treasuryDAO;
let rewardsDistribution;
let supplySchedule;
let stProxy;
let exchangerProxy;
let rewardsEscrow;

const deployContract = async () => {
	FixidityLib = await hre.ethers.getContractFactory('FixidityLib');
	fixidityLib = await FixidityLib.deploy();

	LogarithmLib = await hre.ethers.getContractFactory('LogarithmLib', {
		libraries: { FixidityLib: fixidityLib.address },
	});
	logarithmLib = await LogarithmLib.deploy();
	ExponentLib = await hre.ethers.getContractFactory('ExponentLib', {
		libraries: {
			FixidityLib: fixidityLib.address,
			LogarithmLib: logarithmLib.address,
		},
	});
	exponentLib = await ExponentLib.deploy();

	StakingRewards = await hre.ethers.getContractFactory('StakingRewards', {
		libraries: {
			FixidityLib: fixidityLib.address,
			ExponentLib: exponentLib.address,
		},
	});
	return StakingRewards;
<<<<<<< HEAD
};

const deployNewRewardsEscrow = async (owner, kwentaToken) => {
	RewardsEscrow = await await hre.ethers.getContractFactory('RewardEscrow');
	rewardsEscrow = await RewardsEscrow.deploy(
		owner.address,
		kwentaToken.address
	);
};

before(async () => {
	[
		owner,
		staker1,
		staker2,
		exchangerProxy,
		rewardsDistribution,
		treasuryDAO,
		supplySchedule,
	] = await hre.ethers.getSigners();
	KwentaToken = await hre.ethers.getContractFactory('Kwenta');
	kwentaToken = await KwentaToken.deploy(
		NAME,
		SYMBOL,
		INITIAL_SUPPLY,
		owner.address,
		treasuryDAO.address,
		supplySchedule.address,
		2000
	);

	await deployNewRewardsEscrow(owner, kwentaToken);

	await kwentaToken
		.connect(treasuryDAO)
		.transfer(staker1.address, toUnit(100));
	await kwentaToken
		.connect(treasuryDAO)
		.transfer(staker2.address, toUnit(100));
});

describe('Proxy deployment', async () => {
	it('should deploy the proxy', async () => {
		StakingRewards = await deployContract();
		stProxy = await hre.upgrades.deployProxy(
			StakingRewards,
			[
				owner.address,
				kwentaToken.address,
				kwentaToken.address,
				rewardsEscrow.address,
				3,
			],
			{ kind: 'uups', unsafeAllow: ['external-library-linking'] }
=======
}
 
before(async() => {
		[owner, staker1, staker2, exchangerProxy, rewardsDistribution, treasuryDAO, supplySchedule] = await hre.ethers.getSigners();
		KwentaToken = await hre.ethers.getContractFactory("Kwenta");
		kwentaToken = await KwentaToken.deploy(
			NAME, 
			SYMBOL,
			INITIAL_SUPPLY,
			owner.address,
			treasuryDAO.address,
			supplySchedule.address
>>>>>>> 6cffce14
		);

		admin_address = await hre.upgrades.erc1967.getAdminAddress(
			stProxy.address
		);
		implementation = await hre.upgrades.erc1967.getImplementationAddress(
			stProxy.address
		);

		owner_address = await stProxy.owner();

		assert.notEqual(implementation, stProxy.address);

		await stProxy.connect(owner).setExchangerProxy(exchangerProxy.address);

		await kwentaToken
			.connect(treasuryDAO)
			.transfer(stProxy.address, toUnit(500));
	});
});

describe('StakingRewards deployment', async () => {
	it('deploys with correct addresses', async () => {
		assert.equal(await stProxy.owner(), owner.address);
		assert.equal(await stProxy.rewardsToken(), kwentaToken.address);
		assert.equal(await stProxy.stakingToken(), kwentaToken.address);
		assert.equal(await stProxy.getAdmin(), owner.address);
	});
});

describe('stake()', async () => {
	it('fails with zero amounts', async () => {
		await stProxy.connect(staker1).stake(0).should.be.rejected;
	});
	it('fails when staking below safety limit', async () => {
		const stakingMinimum = await stProxy.STAKING_SAFETY_MINIMUM();
		await kwentaToken
			.connect(staker1)
			.approve(stProxy.address, stakingMinimum.sub(1));
		await stProxy.connect(staker1).stake(stakingMinimum.sub(1)).should.be
			.rejected;
	});
	it('stakes the correct amount', async () => {
		await kwentaToken.connect(staker1).approve(stProxy.address, toUnit(100));
		await kwentaToken.connect(staker2).approve(stProxy.address, toUnit(100));

		await stProxy.connect(staker1).stake(toUnit(15));

		let bal = await stProxy.stakedBalanceOf(staker1.address);
		assert.equal(bal, toUnit(15), 'Incorrect amount');

		await stProxy.connect(staker2).stake(toUnit(50));
		bal = await stProxy.stakedBalanceOf(staker2.address);
		assert.equal(bal, toUnit(50), 'Incorrect amount');
	});
});

describe('withdraw()', async () => {
	it('fails with zero amounts', async () => {
		await stProxy.connect(staker1).withdraw(0).should.be.rejected;
	});
	it('fails with amounts too large', async () => {
		await stProxy.connect(staker1).withdraw(toUnit(100)).should.be.rejected;
	});
	it('fails when withdrawing results in a balance below safety limit', async () => {
		const stakingMinimum = await stProxy.STAKING_SAFETY_MINIMUM();
		const stakedAmount = await stProxy.totalBalanceOf(staker1.address);
		const invalidWithdrawalAmount = stakedAmount.sub(stakingMinimum).add(1);
		await stProxy.connect(staker1).withdraw(invalidWithdrawalAmount).should.be
			.rejected;
	});
	it('withdraws the correct amount', async () => {
		await stProxy.connect(staker1).withdraw(toUnit(15));
		let bal = await stProxy.stakedBalanceOf(staker1.address);
		assert.equal(bal, 0, 'Incorrect amount');

		await stProxy.connect(staker2).withdraw(toUnit(50));
		bal = await stProxy.stakedBalanceOf(staker2.address);
		assert.equal(bal, 0, 'Incorrect amount');
	});
});

describe('feesPaid()', async () => {
	it('initializes updatesTraderScore correctly', async () => {
		let ts1 = await stProxy.feesPaidBy(staker1.address);
		let ts2 = await stProxy.feesPaidBy(staker2.address);
		assert.equal(ts1, 0);
		assert.equal(ts2, 0);
	});
	it('fails when fees update is below safety limit', async () => {
		const feesPaidMinimum = await stProxy.FEES_PAID_SAFETY_MINIMUM();
		await stProxy
			.connect(exchangerProxy)
			.updateTraderScore(staker1.address, feesPaidMinimum.sub(1)).should.be
			.rejected;
	});
	it('updates updatesTraderScore correctly', async () => {
		await stProxy.connect(staker1).stake(toUnit(5));
		await stProxy.connect(staker2).stake(toUnit(5));

		await stProxy
			.connect(exchangerProxy)
			.updateTraderScore(staker1.address, toUnit(5));
		await stProxy
			.connect(exchangerProxy)
			.updateTraderScore(staker2.address, toUnit(4));

		let ts1 = await stProxy.feesPaidBy(staker1.address);
		let expected = toUnit(5);

		assertBNEqual(ts1, expected);

		let ts2 = await stProxy.feesPaidBy(staker2.address);
		expected = toUnit(4);

		assertBNEqual(ts2, expected);
	});
});

describe('lastTimeRewardApplicable()', () => {
	it('should return 0', async () => {
		assert.equal(await stProxy.lastTimeRewardApplicable(), 0);
	});

	describe('when updated', () => {
		it('should equal current timestamp', async () => {
			await stProxy.connect(owner).setRewardNEpochs(toUnit(10), 4);

			const cur = await currentTime();
			const lastTimeReward = await stProxy.lastTimeRewardApplicable();

			assert.equal(cur.toString(), lastTimeReward.toString());
		});
	});
});

describe('rewardPerToken()', () => {
	it('should return 0', async () => {
		StakingRewards = await deployContract();
		stProxy = await hre.upgrades.deployProxy(
			StakingRewards,
			[
				owner.address,
				kwentaToken.address,
				kwentaToken.address,
				rewardsEscrow.address,
				3,
			],
			{ kind: 'uups', unsafeAllow: ['external-library-linking'] }
		);

		await stProxy.connect(owner).setExchangerProxy(exchangerProxy.address);

		assertBNEqual(await stProxy.rewardPerToken(), 0);
	});

	it('should be > 0', async () => {
		const totalToStake = toUnit(10);

		await kwentaToken
			.connect(treasuryDAO)
			.transfer(stProxy.address, toUnit(10));
		await kwentaToken.connect(staker1).approve(stProxy.address, toUnit(10));
		await stProxy.connect(owner).setRewardNEpochs(toUnit(10), 4);

		await stProxy.connect(staker1).stake(totalToStake);
		await fastForward(1);

		const rewardPerToken = await stProxy.rewardPerToken();
		assertBNGreaterThan(rewardPerToken, 0);
	});
});

describe('earned()', () => {
	it('should not be 0 when staking but not trading', async () => {
		// RewardsEscrow only allows for StakingRewards to be set *once*,
		// thus requiring new deployment when StakingRewards needs to change
		// for testing purposes
		await deployNewRewardsEscrow(owner, kwentaToken);

		StakingRewards = await deployContract();
		stProxy = await hre.upgrades.deployProxy(
			StakingRewards,
			[
				owner.address,
				kwentaToken.address,
				kwentaToken.address,
				rewardsEscrow.address,
				3,
			],
			{ kind: 'uups', unsafeAllow: ['external-library-linking'] }
		);

		rewardsEscrow.setStakingRewards(stProxy.address);
		await kwentaToken
			.connect(treasuryDAO)
			.transfer(stProxy.address, toUnit(100));
		await kwentaToken.connect(staker1).approve(stProxy.address, toUnit(100));
		await kwentaToken.connect(staker2).approve(stProxy.address, toUnit(100));

		const totalToStake = toUnit(1);

		await stProxy.connect(staker1).stake(totalToStake);

		const rewardValue = toUnit(5.0);

		await stProxy.setRewardNEpochs(rewardValue, 1);

		await fastForward(DAY * 7);

		const earned = await stProxy.earned(staker1.address);

		assertBNClose(earned.toString(), toUnit(4), toUnit(0.001));
	});

	it('should be 0 when trading and not staking', async () => {
		// RewardsEscrow only allows for StakingRewards to be set *once*,
		// thus requiring new deployment when StakingRewards needs to change
		// for testing purposes
		await deployNewRewardsEscrow(owner, kwentaToken);

		StakingRewards = await deployContract();
		stProxy = await hre.upgrades.deployProxy(
			StakingRewards,
			[
				owner.address,
				kwentaToken.address,
				kwentaToken.address,
				rewardsEscrow.address,
				3,
			],
			{ kind: 'uups', unsafeAllow: ['external-library-linking'] }
		);

		await stProxy.connect(owner).setExchangerProxy(exchangerProxy.address);
		await rewardsEscrow.setStakingRewards(stProxy.address);
		await kwentaToken
			.connect(treasuryDAO)
			.transfer(stProxy.address, toUnit(100));
		await kwentaToken.connect(staker1).approve(stProxy.address, toUnit(100));
		await kwentaToken.connect(staker2).approve(stProxy.address, toUnit(100));

		await stProxy
			.connect(exchangerProxy)
			.updateTraderScore(staker1.address, toUnit(1));

		const rewardValue = toUnit(5.0);

		await stProxy.setRewardNEpochs(rewardValue, 1);

		await fastForward(DAY);

		const earned = await stProxy.earned(staker1.address);

		assertBNEqual(earned, ZERO_BN);
	});

	it('should be 0 when not trading and not staking', async () => {
		// RewardsEscrow only allows for StakingRewards to be set *once*,
		// thus requiring new deployment when StakingRewards needs to change
		// for testing purposes
		await deployNewRewardsEscrow(owner, kwentaToken);

		StakingRewards = await deployContract();
		stProxy = await hre.upgrades.deployProxy(
			StakingRewards,
			[
				owner.address,
				kwentaToken.address,
				kwentaToken.address,
				rewardsEscrow.address,
				3,
			],
			{ kind: 'uups', unsafeAllow: ['external-library-linking'] }
		);

		await stProxy.connect(owner).setExchangerProxy(exchangerProxy.address);
		await rewardsEscrow.setStakingRewards(stProxy.address);
		await kwentaToken
			.connect(treasuryDAO)
			.transfer(stProxy.address, toUnit(100));
		await kwentaToken.connect(staker1).approve(stProxy.address, toUnit(100));
		await kwentaToken.connect(staker2).approve(stProxy.address, toUnit(100));

		const rewardValue = toUnit(5.0);

		await stProxy.setRewardNEpochs(rewardValue, 1);

		await fastForward(DAY);

		const earned = await stProxy.earned(staker1.address);

		assertBNEqual(earned, ZERO_BN);
	});

	it('should be > 0 when trading and staking', async () => {
		// RewardsEscrow only allows for StakingRewards to be set *once*,
		// thus requiring new deployment when StakingRewards needs to change
		// for testing purposes
		await deployNewRewardsEscrow(owner, kwentaToken);

		StakingRewards = await deployContract();
		stProxy = await hre.upgrades.deployProxy(
			StakingRewards,
			[
				owner.address,
				kwentaToken.address,
				kwentaToken.address,
				rewardsEscrow.address,
				3,
			],
			{ kind: 'uups', unsafeAllow: ['external-library-linking'] }
		);

		await stProxy.connect(owner).setExchangerProxy(exchangerProxy.address);
		await rewardsEscrow.setStakingRewards(stProxy.address);
		await kwentaToken
			.connect(treasuryDAO)
			.transfer(stProxy.address, toUnit(100));
		await kwentaToken.connect(staker1).approve(stProxy.address, toUnit(100));
		await kwentaToken.connect(staker2).approve(stProxy.address, toUnit(100));

		const totalToStake = toUnit(1);

		await stProxy.connect(staker1).stake(totalToStake);

		await stProxy
			.connect(exchangerProxy)
			.updateTraderScore(staker1.address, toUnit(1));

		const rewardValue = toUnit(5.0);

		await stProxy.setRewardNEpochs(rewardValue, 1);

		await fastForward(DAY);

		const earned = await stProxy.earned(staker1.address);

		assert(earned > ZERO_BN);
	});
});

describe('setRewardNEpochs()', () => {
	it('Reverts if the provided reward is greater than the balance.', async () => {
		const rewardValue = toUnit(100000000);
		await stProxy.setRewardNEpochs(rewardValue, 1).should.be.rejected;
	});
});

describe('rewardEpochs()', () => {
	it('Updates the reward Epoch mapping after the week is finished', async () => {
		// RewardsEscrow only allows for StakingRewards to be set *once*,
		// thus requiring new deployment when StakingRewards needs to change
		// for testing purposes
		await deployNewRewardsEscrow(owner, kwentaToken);

		StakingRewards = await deployContract();
		stProxy = await hre.upgrades.deployProxy(
			StakingRewards,
			[
				owner.address,
				kwentaToken.address,
				kwentaToken.address,
				rewardsEscrow.address,
				3,
			],
			{ kind: 'uups', unsafeAllow: ['external-library-linking'] }
		);
		await stProxy.connect(owner).setExchangerProxy(exchangerProxy.address);
		await rewardsEscrow.setStakingRewards(stProxy.address);
		await kwentaToken
			.connect(treasuryDAO)
			.transfer(stProxy.address, toUnit(100));
		await kwentaToken.connect(staker1).approve(stProxy.address, toUnit(100));
		await kwentaToken.connect(staker2).approve(stProxy.address, toUnit(100));

		const totalToStake = toUnit(1);
		const rewardValue = toUnit(5.0);
		var currEpoch = Math.floor((await currentTime()) / WEEK) * WEEK;
		var today = Math.floor((await currentTime()) / DAY) * DAY;
		if (today - currEpoch >= 4 * DAY) {
			currEpoch = currEpoch + WEEK - 3 * DAY;
		} else {
			currEpoch = currEpoch - 3 * DAY;
		}
		await stProxy.setRewardNEpochs(rewardValue, 1);

		await stProxy.connect(staker1).stake(totalToStake);
		await stProxy
			.connect(exchangerProxy)
			.updateTraderScore(staker1.address, toUnit(1));

		let reward = await stProxy.rewardPerRewardScoreOfEpoch(currEpoch);

		assert.equal(reward, 0);

		await fastForward(DAY * 7);

		await stProxy.connect(staker1).stake(totalToStake);
		reward = await stProxy.rewardPerRewardScoreOfEpoch(currEpoch);
		assertBNGreaterThan(reward, 0);
	});
});

describe('implementation test', () => {
	it('calculates rewards correctly', async () => {
		// RewardsEscrow only allows for StakingRewards to be set *once*,
		// thus requiring new deployment when StakingRewards needs to change
		// for testing purposes
		await deployNewRewardsEscrow(owner, kwentaToken);

		StakingRewards = await deployContract();
		stProxy = await hre.upgrades.deployProxy(
			StakingRewards,
			[
				owner.address,
				kwentaToken.address,
				kwentaToken.address,
				rewardsEscrow.address,
				3,
			],
			{ kind: 'uups', unsafeAllow: ['external-library-linking'] }
		);
		await stProxy.connect(owner).setExchangerProxy(exchangerProxy.address);
		await rewardsEscrow.setStakingRewards(stProxy.address);
		await kwentaToken
			.connect(treasuryDAO)
			.transfer(stProxy.address, toUnit(1000));
		await kwentaToken.connect(staker1).approve(stProxy.address, toUnit(100));
		await kwentaToken.connect(staker2).approve(stProxy.address, toUnit(100));

		var currEpoch = Math.floor((await currentTime()) / WEEK) * WEEK;
		var today = Math.floor((await currentTime()) / DAY) * DAY;
		if (today - currEpoch >= 4 * DAY) {
			currEpoch = currEpoch + WEEK - 3 * DAY;
		} else {
			currEpoch = currEpoch - 3 * DAY;
		}
		let daysTillMonday = currEpoch - today + WEEK;

		await fastForward(daysTillMonday + 1);

		await stProxy.connect(staker1).stake(toUnit(10));
		await stProxy.connect(staker2).stake(toUnit(10));

		await stProxy.setRewardNEpochs(toUnit(300), 3);

		await fastForward(1 * DAY);

		await stProxy
			.connect(exchangerProxy)
			.updateTraderScore(staker1.address, toUnit(25));
		await stProxy
			.connect(exchangerProxy)
			.updateTraderScore(staker2.address, toUnit(50));

		await fastForward(3 * DAY);

		await stProxy.connect(staker1).withdraw(toUnit(5));

		await fastForward(3 * DAY);

		await stProxy.connect(staker2).withdraw(toUnit(10));

		await fastForward(1 * DAY);

		await stProxy
			.connect(exchangerProxy)
			.updateTraderScore(staker2.address, toUnit(70));

		await fastForward(6 * DAY);

		await stProxy.connect(staker2).stake(toUnit(30));
		await stProxy
			.connect(exchangerProxy)
			.updateTraderScore(staker2.address, toUnit(90));

		await fastForward(4 * DAY);

		await stProxy
			.connect(exchangerProxy)
			.updateTraderScore(staker1.address, toUnit(100));

		await fastForward(3 * DAY);

		// Check rewards are accrued into the escrow contract after stakers exit()
		await stProxy.connect(staker1).exit();
		let escrowedSt1 = await kwentaToken.balanceOf(rewardsEscrow.address);
		assertBNClose(
			escrowedSt1.toString(),
			toUnit(140.10276354425),
			toUnit(0.001)
		);

		await stProxy.connect(staker2).exit();
		let escrowedSt2 = await kwentaToken.balanceOf(rewardsEscrow.address);
		assertBNClose(
			escrowedSt2.toString(),
			toUnit(140.10276354425 + 139.89723645575),
			toUnit(0.001)
		);
	});
});<|MERGE_RESOLUTION|>--- conflicted
+++ resolved
@@ -121,7 +121,6 @@
 		},
 	});
 	return StakingRewards;
-<<<<<<< HEAD
 };
 
 const deployNewRewardsEscrow = async (owner, kwentaToken) => {
@@ -149,8 +148,7 @@
 		INITIAL_SUPPLY,
 		owner.address,
 		treasuryDAO.address,
-		supplySchedule.address,
-		2000
+		supplySchedule.address
 	);
 
 	await deployNewRewardsEscrow(owner, kwentaToken);
@@ -176,20 +174,6 @@
 				3,
 			],
 			{ kind: 'uups', unsafeAllow: ['external-library-linking'] }
-=======
-}
- 
-before(async() => {
-		[owner, staker1, staker2, exchangerProxy, rewardsDistribution, treasuryDAO, supplySchedule] = await hre.ethers.getSigners();
-		KwentaToken = await hre.ethers.getContractFactory("Kwenta");
-		kwentaToken = await KwentaToken.deploy(
-			NAME, 
-			SYMBOL,
-			INITIAL_SUPPLY,
-			owner.address,
-			treasuryDAO.address,
-			supplySchedule.address
->>>>>>> 6cffce14
 		);
 
 		admin_address = await hre.upgrades.erc1967.getAdminAddress(
