// SPDX-License-Identifier: GPL-3.0-or-later
pragma solidity 0.8.19;

import {Script, console} from "forge-std/Script.sol";
import {Kwenta} from "../contracts/Kwenta.sol";
import {StakingRewards} from "../contracts/StakingRewards.sol";
import {SupplySchedule} from "../contracts/SupplySchedule.sol";
import {RewardEscrow} from "../contracts/RewardEscrow.sol";
import {RewardEscrowV2} from "../contracts/RewardEscrowV2.sol";
import {StakingRewardsV2} from "../contracts/StakingRewardsV2.sol";
import {EscrowMigrator} from "../contracts/EscrowMigrator.sol";
import {TokenDistributor} from "../contracts/TokenDistributor.sol";
import "../test/foundry/utils/Constants.t.sol";

// Upgradeability imports
import "@openzeppelin/contracts/proxy/ERC1967/ERC1967Proxy.sol";

/*//////////////////////////////////////////////////////////////
                        MIGRATION CONTRACT
//////////////////////////////////////////////////////////////*/

/// @title Script for migration from StakingV1 to StakingV2
/// @author tommyrharper (zeroknowledgeltd@gmail.com)
/// @dev This uses the UUPS upgrade pattern (see eip-1822)
contract Migrate {
    /**
     * @dev Step 1: deploy the new contracts
     *   - This deploys the new stakingv2 contracts but stakingv1 will remain operational
     */
    function deploySystem(
        address _owner,
        address _kwenta,
        address _supplySchedule,
        address _rewardEscrowV1,
        address _treasuryDAO,
        bool _printLogs
    )
        public
        returns (
            RewardEscrowV2 rewardEscrowV2,
            StakingRewardsV2 stakingRewardsV2,
            EscrowMigrator escrowMigrator,
            TokenDistributor tokenDistributor,
            address rewardEscrowV2Implementation,
            address stakingRewardsV2Implementation,
            address escrowMigratorImplementation
        )
    {
        if (_printLogs) console.log("********* 1. DEPLOYMENT STARTING... *********");

        // Deploy RewardEscrowV2
        rewardEscrowV2Implementation = address(new RewardEscrowV2(_kwenta));
        rewardEscrowV2 = RewardEscrowV2(
            address(
                new ERC1967Proxy(
                    rewardEscrowV2Implementation,
                    abi.encodeWithSignature(
                        "initialize(address)",
                        _owner
                    )
                )
            )
        );

        if (_printLogs) {
            console.log(
                "Deployed RewardEscrowV2 Implementation at %s", rewardEscrowV2Implementation
            );
        }
        if (_printLogs) console.log("Deployed RewardEscrowV2 Proxy at %s", address(rewardEscrowV2));

        // Deploy StakingRewardsV2
        stakingRewardsV2Implementation = address(
            new StakingRewardsV2(
                _kwenta,
                address(rewardEscrowV2),
                _supplySchedule
            )
        );

        stakingRewardsV2 = StakingRewardsV2(
            address(
                new ERC1967Proxy(
                    stakingRewardsV2Implementation,
                    abi.encodeWithSignature("initialize(address)", _owner)
                )
            )
        );

        if (_printLogs) {
            console.log(
                "Deployed StakingRewardsV2 Implementation at %s", stakingRewardsV2Implementation
            );
        }
        if (_printLogs) {
            console.log("Deployed StakingRewardsV2 Proxy at %s", address(stakingRewardsV2));
        }

        // Deploy EscrowMigrator
        escrowMigratorImplementation = address(
            new EscrowMigrator(
                _kwenta,
                _rewardEscrowV1,
                address(rewardEscrowV2),
                address(stakingRewardsV2)
            )
        );

        escrowMigrator = EscrowMigrator(
            address(
                new ERC1967Proxy(
                    escrowMigratorImplementation,
                    abi.encodeWithSignature("initialize(address,address)", _owner, _treasuryDAO)
                )
            )
        );

        if (_printLogs) {
            console.log(
                "Deployed EscrowMigrator Implementation at %s", escrowMigratorImplementation
            );
        }
        if (_printLogs) {
            console.log("Deployed EscrowMigrator Proxy at %s", address(escrowMigrator));
        }

        // Deploy TokenDistributor
        tokenDistributor = new TokenDistributor(
            _kwenta,
            address(stakingRewardsV2),
            address(rewardEscrowV2),
            0
        );

        if (_printLogs) {
            console.log("Deployed TokenDistributor at %s", address(tokenDistributor));
        }

        if (_printLogs) console.log(unicode"--------- 🚀 DEPLOYMENT COMPLETE 🚀 ---------");
    }

    /**
     * @dev Step 2: setup the new contracts
     *   - Only the owner of RewardEscrowV2 can successfully do this
     *   - This can safely be executed immediately after deploySystem is complete
     *   - This MUST be run before migrateSystem is executed
     */
    function setupSystem(
        address _rewardEscrowV2,
        address _stakingRewardsV2,
        address _escrowMigrator,
        address _treasuryDAO,
        bool _printLogs
    ) public {
        if (_printLogs) console.log("********* 2. SETUP STARTING... *********");
        RewardEscrowV2 rewardEscrowV2 = RewardEscrowV2(_rewardEscrowV2);

        // Set RewardEscrowV2 TreasuryDAO
        rewardEscrowV2.setTreasuryDAO(_treasuryDAO);

        if (_printLogs) {
            console.log("Switched RewardEscrowV2 to point to TreasuryDAO at %s", _treasuryDAO);
        }

        // Set RewardEscrowV2 StakingRewardsV2
        rewardEscrowV2.setStakingRewards(_stakingRewardsV2);

        if (_printLogs) {
            console.log(
                "Switched RewardEscrowV2 to point to StakingRewardsV2 at %s", _stakingRewardsV2
            );
        }

        // Set RewardEscrowV2 EscrowMigrator
        rewardEscrowV2.setEscrowMigrator(_escrowMigrator);

        if (_printLogs) {
            console.log("Switched RewardEscrowV2 to point to EscrowMigrator at %s", _escrowMigrator);
        }

        if (_printLogs) console.log(unicode"--------- 🔧 SETUP COMPLETE 🔧 ---------");
    }

    /**
     * @dev Step 3: migrate to the new contracts
     *   - Only the owner of SupplySchedule & RewardEscrow can successfully do this
     *   - This MUST be executed after setupSystem is complete
     *   - Only run if we are completely ready to migrate to stakingv2
     */
    function migrateSystem(
        address _supplySchedule,
        address _rewardEscrowV1,
        address _stakingRewardsV2,
        address _escrowMigrator,
        bool _printLogs
    ) public {
        if (_printLogs) console.log("********* 3. MIGRATION STARTING... *********");
        SupplySchedule supplySchedule = SupplySchedule(_supplySchedule);

        // Update SupplySchedule to point to StakingV2
        supplySchedule.setStakingRewards(_stakingRewardsV2);

        if (_printLogs) {
            console.log(
                "Switched SupplySchedule to point to StakingRewardsV2 at %s", _stakingRewardsV2
            );
        }

        RewardEscrow rewardEscrow = RewardEscrow(_rewardEscrowV1);

        // Update RewardEscrow to point to EscrowMigrator
        rewardEscrow.setTreasuryDAO(_escrowMigrator);

        if (_printLogs) {
            console.log("Switched RewardEscrow to point to EscrowMigrator at %s", _escrowMigrator);
        }

        // Unpause EscrowMigrator
        EscrowMigrator escrowMigrator = EscrowMigrator(_escrowMigrator);
        escrowMigrator.unpauseEscrowMigrator();

        if (_printLogs) {
            console.log("Unpaused EscrowMigrator at %s", _escrowMigrator);
        }

        if (_printLogs) console.log(unicode"--------- 🎉 MIGRATION COMPLETE 🎉 ---------");
    }

    /**
     * @dev This is a convenience function to run the entire migration process
     *   - This should only be run if we are fully ready to deploy, setup and migrate to stakingv2
     *   - This can only be run successfully using the key of the owner of the SupplySchedule contract
     */
    function runCompleteMigrationProcess(
        address _owner,
        address _kwenta,
        address _supplySchedule,
        address _treasuryDAO,
        address _rewardEscrowV1,
        bool _printLogs
    )
        public
        returns (
            RewardEscrowV2 rewardEscrowV2,
            StakingRewardsV2 stakingRewardsV2,
            EscrowMigrator escrowMigrator,
<<<<<<< HEAD
            TokenDistributor tokenDistributor,
            address rewardEscrowV2Implementation,
            address stakingRewardsV2Implementation,
            address escrowMigratorImplementation
        )
    {
        // Step 1: Deploy StakingV2 contracts
        (
            rewardEscrowV2,
            stakingRewardsV2,
            escrowMigrator,
            tokenDistributor,
            rewardEscrowV2Implementation,
            stakingRewardsV2Implementation,
            escrowMigratorImplementation
        ) = deploySystem(
=======
            EarlyVestFeeDistributor earlyVestFeeDistributor
        )
    {
        // Step 1: Deploy StakingV2 contracts
        (rewardEscrowV2, stakingRewardsV2, escrowMigrator, earlyVestFeeDistributor,,,) =
        deploySystem(
>>>>>>> 95b656b0
            _owner,
            _kwenta,
            _supplySchedule,
            _rewardEscrowV1,
            _treasuryDAO,
            _printLogs
        );

        // Step 2: Setup StakingV2 contracts
        setupSystem(
            address(rewardEscrowV2),
            address(stakingRewardsV2),
            address(escrowMigrator),
            _treasuryDAO,
            _printLogs
        );

        // Step 3: Migrate SupplySchedule to point at StakingV2 & RewardEscrow to point at EscrowMigrator
        // After this, all new rewards will be distributed via StakingV2, and all vest early penalties
        // will be sent to the EscrowMigrator contract
        migrateSystem(
            _supplySchedule,
            _rewardEscrowV1,
            address(stakingRewardsV2),
            address(escrowMigrator),
            _printLogs
        );
    }
}

/*//////////////////////////////////////////////////////////////
                        OPTIMISM SCRIPT
//////////////////////////////////////////////////////////////*/

/// @dev steps to deploy, setup and verify on Optimism:
/// (1) ensure the .env file contains the following variables:
///     - DEPLOYER_PRIVATE_KEY - the private key of the deployer
///     - ETHERSCAN_API_KEY - the API key of the Optimism Etherscan account (a normal etherscan API key will not work)
///     - ARCHIVE_NODE_URL_L2 - the archive node URL of the Optimism network
/// (2) load the variables in the .env file via `source .env`
/// (3) run `forge script scripts/Migrate.s.sol:DeployAndSetupOptimism --rpc-url $ARCHIVE_NODE_URL_L2 --broadcast --verify -vvvv`
contract DeployAndSetupOptimism is Script, Migrate {
    function run() public {
        uint256 deployerPrivateKey = vm.envUint("DEPLOYER_PRIVATE_KEY");
        vm.startBroadcast(deployerPrivateKey);
        address deployer = vm.addr(deployerPrivateKey);

        (
            RewardEscrowV2 rewardEscrowV2,
            StakingRewardsV2 stakingRewardsV2,
            EscrowMigrator escrowMigrator,
            ,
            ,
            ,
        ) = Migrate.deploySystem(
            deployer,
            OPTIMISM_KWENTA_TOKEN,
            OPTIMISM_SUPPLY_SCHEDULE,
            OPTIMISM_REWARD_ESCROW_V1,
            OPTIMISM_TREASURY_DAO,
            true
        );

        Migrate.setupSystem(
            address(rewardEscrowV2),
            address(stakingRewardsV2),
            address(escrowMigrator),
            OPTIMISM_TREASURY_DAO,
            true
        );

        rewardEscrowV2.transferOwnership(OPTIMISM_PDAO);
        stakingRewardsV2.transferOwnership(OPTIMISM_PDAO);
        escrowMigrator.transferOwnership(OPTIMISM_PDAO);

        vm.stopBroadcast();
    }
}

/*//////////////////////////////////////////////////////////////
                    OPTIMISM GOERLI SCRIPTS
//////////////////////////////////////////////////////////////*/

/// @dev steps to deploy, setup and verify on Optimism Goerli:
/// (1) ensure the .env file contains the following variables:
///     - DEPLOYER_PRIVATE_KEY - the private key of the deployer
///     - ETHERSCAN_API_KEY - the API key of the Optimism Etherscan account (a normal etherscan API key will not work)
///     - ARCHIVE_NODE_URL_GOERLI_L2 - the archive node URL of the Optimism Goerli network
/// (2) load the variables in the .env file via `source .env`
/// (3) run `forge script scripts/Migrate.s.sol:DeployAndSetupOptimismGoerli --rpc-url $ARCHIVE_NODE_URL_GOERLI_L2 --broadcast --verify -vvvv`
contract DeployAndSetupOptimismGoerli is Script, Migrate {
    function run() public {
        uint256 deployerPrivateKey = vm.envUint("DEPLOYER_PRIVATE_KEY");
        vm.startBroadcast(deployerPrivateKey);
        address deployer = vm.addr(deployerPrivateKey);

        (
            RewardEscrowV2 rewardEscrowV2,
            StakingRewardsV2 stakingRewardsV2,
            EscrowMigrator escrowMigrator,
            ,
            ,
            ,
        ) = Migrate.deploySystem(
            deployer,
            OPTIMISM_GOERLI_KWENTA_TOKEN,
            OPTIMISM_GOERLI_SUPPLY_SCHEDULE,
            OPTIMISM_GOERLI_REWARD_ESCROW_V1,
            OPTIMISM_GOERLI_TREASURY_DAO,
            true
        );

        Migrate.setupSystem(
            address(rewardEscrowV2),
            address(stakingRewardsV2),
            address(escrowMigrator),
            OPTIMISM_GOERLI_TREASURY_DAO,
            true
        );

        vm.stopBroadcast();
    }
}

/// @dev steps to deploy, setup and verify on Optimism Goerli:
/// (1) ensure the .env file contains the following variables:
///     - DEPLOYER_PRIVATE_KEY - the private key of the deployer
///     - ETHERSCAN_API_KEY - the API key of the Optimism Etherscan account (a normal etherscan API key will not work)
///     - ARCHIVE_NODE_URL_GOERLI_L2 - the archive node URL of the Optimism Goerli network
/// (2) load the variables in the .env file via `source .env`
/// (3) run `forge script scripts/Migrate.s.sol:DeploySetupAndMigrateOptimismGoerli --rpc-url $ARCHIVE_NODE_URL_GOERLI_L2 --broadcast --verify -vvvv`
contract DeploySetupAndMigrateOptimismGoerli is Script, Migrate {
    function run() public {
        uint256 deployerPrivateKey = vm.envUint("DEPLOYER_PRIVATE_KEY");
        vm.startBroadcast(deployerPrivateKey);
        address deployer = vm.addr(deployerPrivateKey);

        Migrate.runCompleteMigrationProcess(
            deployer,
            OPTIMISM_GOERLI_KWENTA_TOKEN,
            OPTIMISM_GOERLI_SUPPLY_SCHEDULE,
            OPTIMISM_GOERLI_TREASURY_DAO,
            OPTIMISM_GOERLI_REWARD_ESCROW_V1,
            true
        );

        vm.stopBroadcast();
    }
}<|MERGE_RESOLUTION|>--- conflicted
+++ resolved
@@ -244,37 +244,12 @@
             RewardEscrowV2 rewardEscrowV2,
             StakingRewardsV2 stakingRewardsV2,
             EscrowMigrator escrowMigrator,
-<<<<<<< HEAD
-            TokenDistributor tokenDistributor,
-            address rewardEscrowV2Implementation,
-            address stakingRewardsV2Implementation,
-            address escrowMigratorImplementation
+            TokenDistributor tokenDistributor
         )
     {
         // Step 1: Deploy StakingV2 contracts
-        (
-            rewardEscrowV2,
-            stakingRewardsV2,
-            escrowMigrator,
-            tokenDistributor,
-            rewardEscrowV2Implementation,
-            stakingRewardsV2Implementation,
-            escrowMigratorImplementation
-        ) = deploySystem(
-=======
-            EarlyVestFeeDistributor earlyVestFeeDistributor
-        )
-    {
-        // Step 1: Deploy StakingV2 contracts
-        (rewardEscrowV2, stakingRewardsV2, escrowMigrator, earlyVestFeeDistributor,,,) =
-        deploySystem(
->>>>>>> 95b656b0
-            _owner,
-            _kwenta,
-            _supplySchedule,
-            _rewardEscrowV1,
-            _treasuryDAO,
-            _printLogs
+        (rewardEscrowV2, stakingRewardsV2, escrowMigrator, tokenDistributor,,,) = deploySystem(
+            _owner, _kwenta, _supplySchedule, _rewardEscrowV1, _treasuryDAO, _printLogs
         );
 
         // Step 2: Setup StakingV2 contracts
